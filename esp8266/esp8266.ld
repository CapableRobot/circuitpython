/* GNU linker script for ESP8266 */

MEMORY
{
    dport0_0_seg : org = 0x3ff00000, len = 0x10
    dram0_0_seg :  org = 0x3ffe8000, len = 0x14000
    iram1_0_seg :  org = 0x40100000, len = 0x8000
    irom0_0_seg :  org = 0x40209000, len = 0x87000
}

<<<<<<< HEAD
/* define the top of RAM */
_heap_end = ORIGIN(dram0_0_seg) + LENGTH(dram0_0_seg);

PHDRS
{
    dport0_0_phdr PT_LOAD;
    dram0_0_phdr PT_LOAD;
    dram0_0_bss_phdr PT_LOAD;
    iram1_0_phdr PT_LOAD;
    irom0_0_phdr PT_LOAD;
}

ENTRY(firmware_start)
EXTERN(_DebugExceptionVector)
EXTERN(_DoubleExceptionVector)
EXTERN(_KernelExceptionVector)
EXTERN(_NMIExceptionVector)
EXTERN(_UserExceptionVector)

PROVIDE(_memmap_vecbase_reset = 0x40000000);

/* Various memory-map dependent cache attribute settings: */
_memmap_cacheattr_wb_base = 0x00000110;
_memmap_cacheattr_wt_base = 0x00000110;
_memmap_cacheattr_bp_base = 0x00000220;
_memmap_cacheattr_unused_mask = 0xFFFFF00F;
_memmap_cacheattr_wb_trapnull = 0x2222211F;
_memmap_cacheattr_wba_trapnull = 0x2222211F;
_memmap_cacheattr_wbna_trapnull = 0x2222211F;
_memmap_cacheattr_wt_trapnull = 0x2222211F;
_memmap_cacheattr_bp_trapnull = 0x2222222F;
_memmap_cacheattr_wb_strict = 0xFFFFF11F;
_memmap_cacheattr_wt_strict = 0xFFFFF11F;
_memmap_cacheattr_bp_strict = 0xFFFFF22F;
_memmap_cacheattr_wb_allvalid = 0x22222112;
_memmap_cacheattr_wt_allvalid = 0x22222112;
_memmap_cacheattr_bp_allvalid = 0x22222222;
PROVIDE(_memmap_cacheattr_reset = _memmap_cacheattr_wb_trapnull);

SECTIONS
{

    .dport0.rodata : ALIGN(4)
    {
        _dport0_rodata_start = ABSOLUTE(.);
        *(.dport0.rodata)
        *(.dport.rodata)
        _dport0_rodata_end = ABSOLUTE(.);
    } >dport0_0_seg :dport0_0_phdr

    .dport0.literal : ALIGN(4)
    {
        _dport0_literal_start = ABSOLUTE(.);
        *(.dport0.literal)
        *(.dport.literal)
        _dport0_literal_end = ABSOLUTE(.);
    } >dport0_0_seg :dport0_0_phdr

    .dport0.data : ALIGN(4)
    {
        _dport0_data_start = ABSOLUTE(.);
        *(.dport0.data)
        *(.dport.data)
        _dport0_data_end = ABSOLUTE(.);
    } >dport0_0_seg :dport0_0_phdr

    .irom0.text : ALIGN(4)
    {
        _irom0_text_start = ABSOLUTE(.);
        *(.irom0.literal .irom.literal .irom.text.literal .irom0.text .irom.text)

        /* we put some specific text in this section */
        *common-hal/*.o*(.literal* .text*)
        *shared-bindings/*.o*(.literal* .text*)
        *shared-module/*.o*(.literal* .text*)

        *py/argcheck.o*(.literal* .text*)
        *py/asm*.o*(.literal* .text*)
        *py/bc.o*(.literal* .text*)
        *py/binary.o*(.literal* .text*)
        *py/builtin*.o*(.literal* .text*)
        *py/compile.o*(.literal* .text*)
        *py/emit*.o*(.literal* .text*)
        *py/persistentcode*.o*(.literal* .text*)
        *py/formatfloat.o*(.literal* .text*)
        *py/frozenmod.o*(.literal* .text*)
        *py/gc.o*(.literal* .text*)
        *py/reader*.o*(.literal* .text*)
        *py/lexer*.o*(.literal* .text*)
        *py/malloc*.o*(.literal* .text*)
        *py/map*.o*(.literal* .text*)
        *py/mod*.o*(.literal* .text*)
        *py/mpprint.o*(.literal* .text*)
        *py/mpstate.o*(.literal* .text*)
        *py/mpz.o*(.literal* .text*)
        *py/native*.o*(.literal* .text*)
        *py/nlr*.o*(.literal* .text*)
        *py/obj*.o*(.literal* .text*)
        *py/opmethods.o*(.literal* .text*)
        *py/parse*.o*(.literal* .text*)
        *py/qstr.o*(.literal* .text*)
        *py/repl.o*(.literal* .text*)
        *py/runtime.o*(.literal* .text*)
        *py/scope.o*(.literal* .text*)
        *py/sequence.o*(.literal* .text*)
        *py/showbc.o*(.literal* .text*)
        *py/smallint.o*(.literal* .text*)
        *py/stackctrl.o*(.literal* .text*)
        *py/stream.o*(.literal* .text*)
        *py/unicode.o*(.literal* .text*)
        *py/vm.o*(.literal* .text*)
        *py/vstr.o*(.literal* .text*)
        *py/warning.o*(.literal* .text*)

        *extmod/*.o*(.literal* .text*)

        *lib/fatfs/*.o*(.literal*, .text*)
        */libaxtls.a:(.literal*, .text*)
        *lib/berkeley-db-1.xx/*.o(.literal*, .text*)
        *lib/libm/*.o*(.literal*, .text*)
        *lib/mp-readline/*.o(.literal*, .text*)
        *lib/netutils/*.o*(.literal*, .text*)
        *lib/timeutils/*.o*(.literal*, .text*)
        *lib/utils/*.o*(.literal*, .text*)

        *stmhal/pybstdio.o(.literal*, .text*)

        build/main.o(.literal* .text*)
        *gccollect.o(.literal* .text*)
        *gchelper.o(.literal* .text*)
        *help.o(.literal* .text*)
        *lexerstr32.o(.literal* .text*)
        *utils.o(.literal* .text*)
        *modpyb.o(.literal*, .text*)
        *machine_pin.o(.literal*, .text*)
        *machine_pwm.o(.literal*, .text*)
        *machine_rtc.o(.literal*, .text*)
        *machine_adc.o(.literal*, .text*)
        *machine_uart.o(.literal*, .text*)
        *modpybi2c.o(.literal*, .text*)
        *modmachine.o(.literal*, .text*)
        *machine_wdt.o(.literal*, .text*)
        *machine_spi.o(.literal*, .text*)
        *machine_hspi.o(.literal*, .text*)
        *hspi.o(.literal*, .text*)
        *modesp.o(.literal* .text*)
        *modnetwork.o(.literal* .text*)
        *moduos.o(.literal* .text*)
        *modutime.o(.literal* .text*)
        *modlwip.o(.literal* .text*)
        *modsocket.o(.literal* .text*)
        *modonewire.o(.literal* .text*)

        /* we put as much rodata as possible in this section */
        /* note that only rodata accessed as a machine word is allowed here */
        *py/qstr.o(.rodata.const_pool)
        *.o(.rodata.mp_type_*) /* catches type: mp_obj_type_t */
        *.o(.rodata.*_locals_dict*) /* catches types: mp_obj_dict_t, mp_map_elem_t */
        *.o(.rodata.mp_module_*) /* catches types: mp_obj_module_t, mp_obj_dict_t, mp_map_elem_t */
        */frozen.o(.rodata.mp_frozen_sizes) /* frozen modules */
        */frozen.o(.rodata.mp_frozen_content) /* frozen modules */

        /* for -mforce-l32 */
        build/*.o(.rodata*)

        _irom0_text_end = ABSOLUTE(.);
    } >irom0_0_seg :irom0_0_phdr

    .text : ALIGN(4)
    {
        _stext = .;
        _text_start = ABSOLUTE(.);
        *(.UserEnter.text)
        . = ALIGN(16);
        *(.DebugExceptionVector.text)
        . = ALIGN(16);
        *(.NMIExceptionVector.text)
        . = ALIGN(16);
        *(.KernelExceptionVector.text)
        LONG(0)
        LONG(0)
        LONG(0)
        LONG(0)
        . = ALIGN(16);
        *(.UserExceptionVector.text)
        LONG(0)
        LONG(0)
        LONG(0)
        LONG(0)
        . = ALIGN(16);
        *(.DoubleExceptionVector.text)
        LONG(0)
        LONG(0)
        LONG(0)
        LONG(0)
        . = ALIGN (16);
        *(.entry.text)
        *(.init.literal)
        *(.init)
        *(.literal .text .literal.* .text.* .iram0.literal .iram0.text .iram0.text.*.literal .iram0.text.*)
        *(.stub .gnu.warning .gnu.linkonce.literal.* .gnu.linkonce.t.*.literal .gnu.linkonce.t.*)
        *(.fini.literal)
        *(.fini)
        *(.gnu.version)
        _text_end = ABSOLUTE(.);
        _etext = .;
    } >iram1_0_seg :iram1_0_phdr

    .lit4 : ALIGN(4)
    {
        _lit4_start = ABSOLUTE(.);
        *(*.lit4)
        *(.lit4.*)
        *(.gnu.linkonce.lit4.*)
        _lit4_end = ABSOLUTE(.);
    } >iram1_0_seg :iram1_0_phdr

    .data : ALIGN(4)
    {
        _data_start = ABSOLUTE(.);
        *(.data)
        *(.data.*)
        *(.gnu.linkonce.d.*)
        *(.data1)
        *(.sdata)
        *(.sdata.*)
        *(.gnu.linkonce.s.*)
        *(.sdata2)
        *(.sdata2.*)
        *(.gnu.linkonce.s2.*)
        *(.jcr)
        _data_end = ABSOLUTE(.);
    } >dram0_0_seg :dram0_0_phdr

    .rodata : ALIGN(4)
    {
        _rodata_start = ABSOLUTE(.);
        *(.sdk.version)
        *(.rodata)
        *(.rodata.*)
        *(.gnu.linkonce.r.*)
        *(.rodata1)
        __XT_EXCEPTION_TABLE__ = ABSOLUTE(.);
        *(.xt_except_table)
        *(.gcc_except_table)
        *(.gnu.linkonce.e.*)
        *(.gnu.version_r)
        *(.eh_frame)
        /*  C++ constructor and destructor tables, properly ordered:  */
        KEEP (*crtbegin.o(.ctors))
        KEEP (*(EXCLUDE_FILE (*crtend.o) .ctors))
        KEEP (*(SORT(.ctors.*)))
        KEEP (*(.ctors))
        KEEP (*crtbegin.o(.dtors))
        KEEP (*(EXCLUDE_FILE (*crtend.o) .dtors))
        KEEP (*(SORT(.dtors.*)))
        KEEP (*(.dtors))
        /*  C++ exception handlers table:  */
        __XT_EXCEPTION_DESCS__ = ABSOLUTE(.);
        *(.xt_except_desc)
        *(.gnu.linkonce.h.*)
        __XT_EXCEPTION_DESCS_END__ = ABSOLUTE(.);
        *(.xt_except_desc_end)
        *(.dynamic)
        *(.gnu.version_d)
        . = ALIGN(4);        /* this table MUST be 4-byte aligned */
        _bss_table_start = ABSOLUTE(.);
        LONG(_bss_start)
        LONG(_bss_end)
        _bss_table_end = ABSOLUTE(.);
        _rodata_end = ABSOLUTE(.);
    } >dram0_0_seg :dram0_0_phdr

    .bss ALIGN(8) (NOLOAD) : ALIGN(4)
    {
        . = ALIGN (8);
        _bss_start = ABSOLUTE(.);
        *(.dynsbss)
        *(.sbss)
        *(.sbss.*)
        *(.gnu.linkonce.sb.*)
        *(.scommon)
        *(.sbss2)
        *(.sbss2.*)
        *(.gnu.linkonce.sb2.*)
        *(.dynbss)
        *(.bss)
        *(.bss.*)
        *(.gnu.linkonce.b.*)
        *(COMMON)
        . = ALIGN (8);
        _bss_end = ABSOLUTE(.);
        _heap_start = ABSOLUTE(.);
    } >dram0_0_seg :dram0_0_bss_phdr
}

/* get ROM code address */
INCLUDE "eagle.rom.addr.v6.ld"
=======
/* define common sections and symbols */
INCLUDE esp8266_common.ld
>>>>>>> c1ffac99
<|MERGE_RESOLUTION|>--- conflicted
+++ resolved
@@ -8,306 +8,5 @@
     irom0_0_seg :  org = 0x40209000, len = 0x87000
 }
 
-<<<<<<< HEAD
-/* define the top of RAM */
-_heap_end = ORIGIN(dram0_0_seg) + LENGTH(dram0_0_seg);
-
-PHDRS
-{
-    dport0_0_phdr PT_LOAD;
-    dram0_0_phdr PT_LOAD;
-    dram0_0_bss_phdr PT_LOAD;
-    iram1_0_phdr PT_LOAD;
-    irom0_0_phdr PT_LOAD;
-}
-
-ENTRY(firmware_start)
-EXTERN(_DebugExceptionVector)
-EXTERN(_DoubleExceptionVector)
-EXTERN(_KernelExceptionVector)
-EXTERN(_NMIExceptionVector)
-EXTERN(_UserExceptionVector)
-
-PROVIDE(_memmap_vecbase_reset = 0x40000000);
-
-/* Various memory-map dependent cache attribute settings: */
-_memmap_cacheattr_wb_base = 0x00000110;
-_memmap_cacheattr_wt_base = 0x00000110;
-_memmap_cacheattr_bp_base = 0x00000220;
-_memmap_cacheattr_unused_mask = 0xFFFFF00F;
-_memmap_cacheattr_wb_trapnull = 0x2222211F;
-_memmap_cacheattr_wba_trapnull = 0x2222211F;
-_memmap_cacheattr_wbna_trapnull = 0x2222211F;
-_memmap_cacheattr_wt_trapnull = 0x2222211F;
-_memmap_cacheattr_bp_trapnull = 0x2222222F;
-_memmap_cacheattr_wb_strict = 0xFFFFF11F;
-_memmap_cacheattr_wt_strict = 0xFFFFF11F;
-_memmap_cacheattr_bp_strict = 0xFFFFF22F;
-_memmap_cacheattr_wb_allvalid = 0x22222112;
-_memmap_cacheattr_wt_allvalid = 0x22222112;
-_memmap_cacheattr_bp_allvalid = 0x22222222;
-PROVIDE(_memmap_cacheattr_reset = _memmap_cacheattr_wb_trapnull);
-
-SECTIONS
-{
-
-    .dport0.rodata : ALIGN(4)
-    {
-        _dport0_rodata_start = ABSOLUTE(.);
-        *(.dport0.rodata)
-        *(.dport.rodata)
-        _dport0_rodata_end = ABSOLUTE(.);
-    } >dport0_0_seg :dport0_0_phdr
-
-    .dport0.literal : ALIGN(4)
-    {
-        _dport0_literal_start = ABSOLUTE(.);
-        *(.dport0.literal)
-        *(.dport.literal)
-        _dport0_literal_end = ABSOLUTE(.);
-    } >dport0_0_seg :dport0_0_phdr
-
-    .dport0.data : ALIGN(4)
-    {
-        _dport0_data_start = ABSOLUTE(.);
-        *(.dport0.data)
-        *(.dport.data)
-        _dport0_data_end = ABSOLUTE(.);
-    } >dport0_0_seg :dport0_0_phdr
-
-    .irom0.text : ALIGN(4)
-    {
-        _irom0_text_start = ABSOLUTE(.);
-        *(.irom0.literal .irom.literal .irom.text.literal .irom0.text .irom.text)
-
-        /* we put some specific text in this section */
-        *common-hal/*.o*(.literal* .text*)
-        *shared-bindings/*.o*(.literal* .text*)
-        *shared-module/*.o*(.literal* .text*)
-
-        *py/argcheck.o*(.literal* .text*)
-        *py/asm*.o*(.literal* .text*)
-        *py/bc.o*(.literal* .text*)
-        *py/binary.o*(.literal* .text*)
-        *py/builtin*.o*(.literal* .text*)
-        *py/compile.o*(.literal* .text*)
-        *py/emit*.o*(.literal* .text*)
-        *py/persistentcode*.o*(.literal* .text*)
-        *py/formatfloat.o*(.literal* .text*)
-        *py/frozenmod.o*(.literal* .text*)
-        *py/gc.o*(.literal* .text*)
-        *py/reader*.o*(.literal* .text*)
-        *py/lexer*.o*(.literal* .text*)
-        *py/malloc*.o*(.literal* .text*)
-        *py/map*.o*(.literal* .text*)
-        *py/mod*.o*(.literal* .text*)
-        *py/mpprint.o*(.literal* .text*)
-        *py/mpstate.o*(.literal* .text*)
-        *py/mpz.o*(.literal* .text*)
-        *py/native*.o*(.literal* .text*)
-        *py/nlr*.o*(.literal* .text*)
-        *py/obj*.o*(.literal* .text*)
-        *py/opmethods.o*(.literal* .text*)
-        *py/parse*.o*(.literal* .text*)
-        *py/qstr.o*(.literal* .text*)
-        *py/repl.o*(.literal* .text*)
-        *py/runtime.o*(.literal* .text*)
-        *py/scope.o*(.literal* .text*)
-        *py/sequence.o*(.literal* .text*)
-        *py/showbc.o*(.literal* .text*)
-        *py/smallint.o*(.literal* .text*)
-        *py/stackctrl.o*(.literal* .text*)
-        *py/stream.o*(.literal* .text*)
-        *py/unicode.o*(.literal* .text*)
-        *py/vm.o*(.literal* .text*)
-        *py/vstr.o*(.literal* .text*)
-        *py/warning.o*(.literal* .text*)
-
-        *extmod/*.o*(.literal* .text*)
-
-        *lib/fatfs/*.o*(.literal*, .text*)
-        */libaxtls.a:(.literal*, .text*)
-        *lib/berkeley-db-1.xx/*.o(.literal*, .text*)
-        *lib/libm/*.o*(.literal*, .text*)
-        *lib/mp-readline/*.o(.literal*, .text*)
-        *lib/netutils/*.o*(.literal*, .text*)
-        *lib/timeutils/*.o*(.literal*, .text*)
-        *lib/utils/*.o*(.literal*, .text*)
-
-        *stmhal/pybstdio.o(.literal*, .text*)
-
-        build/main.o(.literal* .text*)
-        *gccollect.o(.literal* .text*)
-        *gchelper.o(.literal* .text*)
-        *help.o(.literal* .text*)
-        *lexerstr32.o(.literal* .text*)
-        *utils.o(.literal* .text*)
-        *modpyb.o(.literal*, .text*)
-        *machine_pin.o(.literal*, .text*)
-        *machine_pwm.o(.literal*, .text*)
-        *machine_rtc.o(.literal*, .text*)
-        *machine_adc.o(.literal*, .text*)
-        *machine_uart.o(.literal*, .text*)
-        *modpybi2c.o(.literal*, .text*)
-        *modmachine.o(.literal*, .text*)
-        *machine_wdt.o(.literal*, .text*)
-        *machine_spi.o(.literal*, .text*)
-        *machine_hspi.o(.literal*, .text*)
-        *hspi.o(.literal*, .text*)
-        *modesp.o(.literal* .text*)
-        *modnetwork.o(.literal* .text*)
-        *moduos.o(.literal* .text*)
-        *modutime.o(.literal* .text*)
-        *modlwip.o(.literal* .text*)
-        *modsocket.o(.literal* .text*)
-        *modonewire.o(.literal* .text*)
-
-        /* we put as much rodata as possible in this section */
-        /* note that only rodata accessed as a machine word is allowed here */
-        *py/qstr.o(.rodata.const_pool)
-        *.o(.rodata.mp_type_*) /* catches type: mp_obj_type_t */
-        *.o(.rodata.*_locals_dict*) /* catches types: mp_obj_dict_t, mp_map_elem_t */
-        *.o(.rodata.mp_module_*) /* catches types: mp_obj_module_t, mp_obj_dict_t, mp_map_elem_t */
-        */frozen.o(.rodata.mp_frozen_sizes) /* frozen modules */
-        */frozen.o(.rodata.mp_frozen_content) /* frozen modules */
-
-        /* for -mforce-l32 */
-        build/*.o(.rodata*)
-
-        _irom0_text_end = ABSOLUTE(.);
-    } >irom0_0_seg :irom0_0_phdr
-
-    .text : ALIGN(4)
-    {
-        _stext = .;
-        _text_start = ABSOLUTE(.);
-        *(.UserEnter.text)
-        . = ALIGN(16);
-        *(.DebugExceptionVector.text)
-        . = ALIGN(16);
-        *(.NMIExceptionVector.text)
-        . = ALIGN(16);
-        *(.KernelExceptionVector.text)
-        LONG(0)
-        LONG(0)
-        LONG(0)
-        LONG(0)
-        . = ALIGN(16);
-        *(.UserExceptionVector.text)
-        LONG(0)
-        LONG(0)
-        LONG(0)
-        LONG(0)
-        . = ALIGN(16);
-        *(.DoubleExceptionVector.text)
-        LONG(0)
-        LONG(0)
-        LONG(0)
-        LONG(0)
-        . = ALIGN (16);
-        *(.entry.text)
-        *(.init.literal)
-        *(.init)
-        *(.literal .text .literal.* .text.* .iram0.literal .iram0.text .iram0.text.*.literal .iram0.text.*)
-        *(.stub .gnu.warning .gnu.linkonce.literal.* .gnu.linkonce.t.*.literal .gnu.linkonce.t.*)
-        *(.fini.literal)
-        *(.fini)
-        *(.gnu.version)
-        _text_end = ABSOLUTE(.);
-        _etext = .;
-    } >iram1_0_seg :iram1_0_phdr
-
-    .lit4 : ALIGN(4)
-    {
-        _lit4_start = ABSOLUTE(.);
-        *(*.lit4)
-        *(.lit4.*)
-        *(.gnu.linkonce.lit4.*)
-        _lit4_end = ABSOLUTE(.);
-    } >iram1_0_seg :iram1_0_phdr
-
-    .data : ALIGN(4)
-    {
-        _data_start = ABSOLUTE(.);
-        *(.data)
-        *(.data.*)
-        *(.gnu.linkonce.d.*)
-        *(.data1)
-        *(.sdata)
-        *(.sdata.*)
-        *(.gnu.linkonce.s.*)
-        *(.sdata2)
-        *(.sdata2.*)
-        *(.gnu.linkonce.s2.*)
-        *(.jcr)
-        _data_end = ABSOLUTE(.);
-    } >dram0_0_seg :dram0_0_phdr
-
-    .rodata : ALIGN(4)
-    {
-        _rodata_start = ABSOLUTE(.);
-        *(.sdk.version)
-        *(.rodata)
-        *(.rodata.*)
-        *(.gnu.linkonce.r.*)
-        *(.rodata1)
-        __XT_EXCEPTION_TABLE__ = ABSOLUTE(.);
-        *(.xt_except_table)
-        *(.gcc_except_table)
-        *(.gnu.linkonce.e.*)
-        *(.gnu.version_r)
-        *(.eh_frame)
-        /*  C++ constructor and destructor tables, properly ordered:  */
-        KEEP (*crtbegin.o(.ctors))
-        KEEP (*(EXCLUDE_FILE (*crtend.o) .ctors))
-        KEEP (*(SORT(.ctors.*)))
-        KEEP (*(.ctors))
-        KEEP (*crtbegin.o(.dtors))
-        KEEP (*(EXCLUDE_FILE (*crtend.o) .dtors))
-        KEEP (*(SORT(.dtors.*)))
-        KEEP (*(.dtors))
-        /*  C++ exception handlers table:  */
-        __XT_EXCEPTION_DESCS__ = ABSOLUTE(.);
-        *(.xt_except_desc)
-        *(.gnu.linkonce.h.*)
-        __XT_EXCEPTION_DESCS_END__ = ABSOLUTE(.);
-        *(.xt_except_desc_end)
-        *(.dynamic)
-        *(.gnu.version_d)
-        . = ALIGN(4);        /* this table MUST be 4-byte aligned */
-        _bss_table_start = ABSOLUTE(.);
-        LONG(_bss_start)
-        LONG(_bss_end)
-        _bss_table_end = ABSOLUTE(.);
-        _rodata_end = ABSOLUTE(.);
-    } >dram0_0_seg :dram0_0_phdr
-
-    .bss ALIGN(8) (NOLOAD) : ALIGN(4)
-    {
-        . = ALIGN (8);
-        _bss_start = ABSOLUTE(.);
-        *(.dynsbss)
-        *(.sbss)
-        *(.sbss.*)
-        *(.gnu.linkonce.sb.*)
-        *(.scommon)
-        *(.sbss2)
-        *(.sbss2.*)
-        *(.gnu.linkonce.sb2.*)
-        *(.dynbss)
-        *(.bss)
-        *(.bss.*)
-        *(.gnu.linkonce.b.*)
-        *(COMMON)
-        . = ALIGN (8);
-        _bss_end = ABSOLUTE(.);
-        _heap_start = ABSOLUTE(.);
-    } >dram0_0_seg :dram0_0_bss_phdr
-}
-
-/* get ROM code address */
-INCLUDE "eagle.rom.addr.v6.ld"
-=======
 /* define common sections and symbols */
-INCLUDE esp8266_common.ld
->>>>>>> c1ffac99
+INCLUDE esp8266_common.ld