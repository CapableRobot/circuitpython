--- conflicted
+++ resolved
@@ -5,6 +5,9 @@
   - gcc
 git:
   depth: 1
+
+# Put a representative board from each port or sub-port near the top
+# to determine more quickly whether that port is going to build or not.
 env:
   - TRAVIS_TEST=unix
   - TRAVIS_TEST=docs
@@ -15,33 +18,26 @@
   - TRAVIS_BOARD=trinket_m0
   - TRAVIS_BOARD=feather_m4_express
   - TRAVIS_BOARD=grandcentral_m4_express
-  - TRAVIS_BOARD=feather_radiofruit_zigbee
   - TRAVIS_BOARD=arduino_zero
   - TRAVIS_BOARD=circuitplayground_express_crickit
+  - TRAVIS_BOARD=feather_m0_adalogger
   - TRAVIS_BOARD=feather_m0_basic
-  - TRAVIS_BOARD=feather_m0_adalogger
+  - TRAVIS_BOARD=feather_m0_express
+  - TRAVIS_BOARD=feather_m0_express_crickit
   - TRAVIS_BOARD=feather_m0_rfm69
   - TRAVIS_BOARD=feather_m0_rfm9x
-  - TRAVIS_BOARD=feather_m0_express
-  - TRAVIS_BOARD=feather_m0_express_crickit
+  - TRAVIS_BOARD=feather_nrf52832
+  - TRAVIS_BOARD=feather_nrf52840_express
+  - TRAVIS_BOARD=feather_radiofruit_zigbee
+  - TRAVIS_BOARD=gemma_m0
+  - TRAVIS_BOARD=hallowing_m0_express
   - TRAVIS_BOARD=itsybitsy_m0_express
   - TRAVIS_BOARD=itsybitsy_m4_express
   - TRAVIS_BOARD=metro_m0_express
   - TRAVIS_BOARD=metro_m4_express
+  - TRAVIS_BOARD=pca10059
   - TRAVIS_BOARD=pirkey_m0
-  - TRAVIS_BOARD=gemma_m0
-  - TRAVIS_BOARD=hallowing_m0_express
-<<<<<<< HEAD
-  - TRAVIS_BOARD=feather_nrf52832
-  - TRAVIS_BOARD=feather_nrf52840_express
   - TRAVIS_BOARD=trellis_m4_express
-=======
-  - TRAVIS_BOARD=feather52832
-  - TRAVIS_BOARD=pca10056
-  - TRAVIS_TEST=qemu
-  - TRAVIS_TEST=unix
-  - TRAVIS_TEST=docs
->>>>>>> 2dd9407f
 
 addons:
   artifacts:
@@ -62,13 +58,7 @@
 before_script:
   - sudo dpkg --add-architecture i386
 
-<<<<<<< HEAD
   - ([[ -z "$TRAVIS_BOARD" || $TRAVIS_BOARD = "feather_huzzah" ]] || (wget https://s3.amazonaws.com/adafruit-circuit-python/gcc-arm-embedded_7-2018q2-1~trusty1_amd64.deb && sudo dpkg -i gcc-arm-embedded*_amd64.deb))
-=======
-  - ([[ -z "$TRAVIS_TEST" ]] || sudo apt-get install -y qemu-system)
-  - ([[ -z "$TRAVIS_BOARD" ]] || (wget https://s3.amazonaws.com/adafruit-circuit-python/gcc-arm-embedded_7-2018q2-1~trusty1_amd64.deb && sudo dpkg -i gcc-arm-embedded*_amd64.deb))
-  - ([[ $TRAVIS_TEST != "qemu" ]] || (wget https://s3.amazonaws.com/adafruit-circuit-python/gcc-arm-embedded_7-2018q2-1~trusty1_amd64.deb && sudo dpkg -i gcc-arm-embedded*_amd64.deb))
->>>>>>> 2dd9407f
 
   # For nrf builds
   - ([[ $TRAVIS_BOARD != "feather_nrf52832" && $TRAVIS_BOARD != "feather_nrf52840_express" && $TRAVIS_BOARD != "pca10056" ]] || sudo ports/nrf/drivers/bluetooth/download_ble_stack.sh)
@@ -78,10 +68,7 @@
   - ([[ -z "$TRAVIS_TEST" ]] || sudo apt-get install -y python3-pip)
   - ([[ -z "$TRAVIS_TEST" ]] || sudo pip install --upgrade cpp-coveralls)
   - ([[ $TRAVIS_TEST != "docs" ]] || sudo pip install 'Sphinx<1.8.0' sphinx-rtd-theme recommonmark)
-<<<<<<< HEAD
   - ([[ $TRAVIS_TEST != "translations" ]] || sudo pip3 install polib)
-=======
->>>>>>> 2dd9407f
   - gcc --version
   - ([[ -z "$TRAVIS_BOARD" || $TRAVIS_BOARD = "feather_huzzah" ]] || arm-none-eabi-gcc --version)
   - python3 --version
