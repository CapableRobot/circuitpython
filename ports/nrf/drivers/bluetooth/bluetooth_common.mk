ifeq ($(SD), s132)
	CFLAGS += -DBLUETOOTH_SD=132

ifeq ($(SOFTDEV_VERSION), 2.0.1)
	CFLAGS += -DBLE_API_VERSION=2
else ifeq ($(SOFTDEV_VERSION), 5.0.0)
	CFLAGS += -DBLE_API_VERSION=4
endif
else ifeq ($(SD), s140)
<<<<<<< HEAD
	ifeq ($(SOFTDEV_VERSION), 6.0.0-6.alpha)
  	SOFTDEV_VERSION_LONG = $(SD)_$(MCU_SUB_VARIANT)_$(SOFTDEV_VERSION)
	else
  	SOFTDEV_VERSION_LONG = $(SD)_$(MCU_VARIANT)_$(SOFTDEV_VERSION)
	endif

=======
>>>>>>> 4e7eee35
	CFLAGS += -DBLUETOOTH_SD=140
	CFLAGS += -DBLE_API_VERSION=4
else
$(error Incorrect softdevice set flag)
endif

CFLAGS += -DBLUETOOTH_SD_DEBUG=1

INC += -Idrivers/bluetooth/$(SD)_$(MCU_VARIANT)_$(SOFTDEV_VERSION)/$(SD)_$(MCU_VARIANT)_$(SOFTDEV_VERSION)_API/include
INC += -Idrivers/bluetooth/$(SD)_$(MCU_VARIANT)_$(SOFTDEV_VERSION)/$(SD)_$(MCU_VARIANT)_$(SOFTDEV_VERSION)_API/include/$(MCU_VARIANT)

SOFTDEV_HEX_NAME = $(SD)_$(MCU_VARIANT)_$(SOFTDEV_VERSION)_softdevice.hex
SOFTDEV_HEX_PATH = drivers/bluetooth/$(SD)_$(MCU_VARIANT)_$(SOFTDEV_VERSION)
SOFTDEV_HEX = $(SOFTDEV_HEX_PATH)/$(SOFTDEV_HEX_NAME)

define STACK_MISSING_ERROR


###### ERROR: Bluetooth LE Stack not found ############
#                                                     #
# The build target requires a Bluetooth LE stack.     #
# $(SOFTDEV_VERSION_LONG) Bluetooth LE stack not found.      #
#                                                     #
# Please run the download script:                     #
#                                                     #
#      drivers/bluetooth/download_ble_stack.sh        #
#                                                     #
#######################################################

endef

ifeq ($(shell test ! -e $(SOFTDEV_HEX) && echo -n no),no)
    $(error $(STACK_MISSING_ERROR))
endif<|MERGE_RESOLUTION|>--- conflicted
+++ resolved
@@ -7,15 +7,6 @@
 	CFLAGS += -DBLE_API_VERSION=4
 endif
 else ifeq ($(SD), s140)
-<<<<<<< HEAD
-	ifeq ($(SOFTDEV_VERSION), 6.0.0-6.alpha)
-  	SOFTDEV_VERSION_LONG = $(SD)_$(MCU_SUB_VARIANT)_$(SOFTDEV_VERSION)
-	else
-  	SOFTDEV_VERSION_LONG = $(SD)_$(MCU_VARIANT)_$(SOFTDEV_VERSION)
-	endif
-
-=======
->>>>>>> 4e7eee35
 	CFLAGS += -DBLUETOOTH_SD=140
 	CFLAGS += -DBLE_API_VERSION=4
 else
