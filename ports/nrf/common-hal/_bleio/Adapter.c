--- conflicted
+++ resolved
@@ -45,13 +45,10 @@
 #include "shared-bindings/_bleio/__init__.h"
 #include "shared-bindings/_bleio/Adapter.h"
 #include "shared-bindings/_bleio/Address.h"
-<<<<<<< HEAD
 #include "shared-bindings/nvm/ByteArray.h"
-=======
 #include "shared-bindings/_bleio/Connection.h"
 #include "shared-bindings/_bleio/ScanEntry.h"
 #include "shared-bindings/time/__init__.h"
->>>>>>> 15886b15
 
 #define BLE_MIN_CONN_INTERVAL        MSEC_TO_UNITS(15, UNIT_0_625_MS)
 #define BLE_MAX_CONN_INTERVAL        MSEC_TO_UNITS(15, UNIT_0_625_MS)
@@ -63,7 +60,7 @@
         .type = &nvm_bytearray_type,
     },
     .len = CIRCUITPY_BLE_CONFIG_SIZE,
-    .start_address = CIRCUITPY_BLE_CONFIG_ADDRESS,
+    .start_address = (uint8_t*) CIRCUITPY_BLE_CONFIG_START_ADDR,
 };
 
 STATIC void softdevice_assert_handler(uint32_t id, uint32_t pc, uint32_t info) {
