/*
 * This file is part of the MicroPython project, http://micropython.org/
 *
 * The MIT License (MIT)
 *
 * Copyright (c) 2018 Ha Thach for Adafruit Industries
 *
 * Permission is hereby granted, free of charge, to any person obtaining a copy
 * of this software and associated documentation files (the "Software"), to deal
 * in the Software without restriction, including without limitation the rights
 * to use, copy, modify, merge, publish, distribute, sublicense, and/or sell
 * copies of the Software, and to permit persons to whom the Software is
 * furnished to do so, subject to the following conditions:
 *
 * The above copyright notice and this permission notice shall be included in
 * all copies or substantial portions of the Software.
 *
 * THE SOFTWARE IS PROVIDED "AS IS", WITHOUT WARRANTY OF ANY KIND, EXPRESS OR
 * IMPLIED, INCLUDING BUT NOT LIMITED TO THE WARRANTIES OF MERCHANTABILITY,
 * FITNESS FOR A PARTICULAR PURPOSE AND NONINFRINGEMENT. IN NO EVENT SHALL THE
 * AUTHORS OR COPYRIGHT HOLDERS BE LIABLE FOR ANY CLAIM, DAMAGES OR OTHER
 * LIABILITY, WHETHER IN AN ACTION OF CONTRACT, TORT OR OTHERWISE, ARISING FROM,
 * OUT OF OR IN CONNECTION WITH THE SOFTWARE OR THE USE OR OTHER DEALINGS IN
 * THE SOFTWARE.
 */

#include "shared-bindings/microcontroller/__init__.h"
#include "shared-bindings/busio/UART.h"

#include "lib/utils/interrupt_char.h"
#include "py/mpconfig.h"
#include "py/gc.h"
#include "py/mperrno.h"
#include "py/runtime.h"
#include "py/stream.h"
#include "supervisor/shared/translate.h"

#include "tick.h"
#include "nrfx_uarte.h"
#include <string.h>

// expression to examine, and return value in case of failing
#define _VERIFY_ERR(_exp) \
    do {\
      uint32_t _err = (_exp);\
      if (NRFX_SUCCESS != _err ) {\
        mp_raise_msg_varg(&mp_type_RuntimeError, translate("error = 0x%08lX"), _err);\
      }\
    }while(0)

static nrfx_uarte_t nrfx_uartes[] = {
#if NRFX_CHECK(NRFX_UARTE0_ENABLED)
    NRFX_UARTE_INSTANCE(0),
#endif
#if NRFX_CHECK(NRFX_UARTE1_ENABLED)
    NRFX_UARTE_INSTANCE(1),
#endif
};

static uint32_t get_nrf_baud (uint32_t baudrate) {

    static const struct {
        const uint32_t boundary;
        nrf_uarte_baudrate_t uarte_baudraute;
    } baudrate_map[] = {
        { 1200, NRF_UARTE_BAUDRATE_1200 },
        { 2400, NRF_UARTE_BAUDRATE_2400 },
        { 4800, NRF_UARTE_BAUDRATE_4800 },
        { 9600, NRF_UARTE_BAUDRATE_9600 },
        { 14400, NRF_UARTE_BAUDRATE_14400 },
        { 19200, NRF_UARTE_BAUDRATE_19200 },
        { 28800, NRF_UARTE_BAUDRATE_28800 },
        { 38400, NRF_UARTE_BAUDRATE_38400 },
        { 57600, NRF_UARTE_BAUDRATE_57600 },
        { 76800, NRF_UARTE_BAUDRATE_76800 },
        { 115200, NRF_UARTE_BAUDRATE_115200 },
        { 230400, NRF_UARTE_BAUDRATE_230400 },
        { 250000, NRF_UARTE_BAUDRATE_250000 },
        { 460800, NRF_UARTE_BAUDRATE_460800 },
        { 921600, NRF_UARTE_BAUDRATE_921600 },
        { 0, NRF_UARTE_BAUDRATE_1000000 },
    };

    size_t i = 0;
    uint32_t boundary;
    do {
        boundary = baudrate_map[i].boundary;
        if (baudrate <= boundary || boundary == 0) {
            return baudrate_map[i].uarte_baudraute;
        }
        i++;
    } while (true);
}

static void uart_callback_irq (const nrfx_uarte_event_t * event, void * context) {
    busio_uart_obj_t* self = (busio_uart_obj_t*) context;

    switch ( event->type ) {
        case NRFX_UARTE_EVT_RX_DONE:
            ringbuf_put_n(&self->rbuf, event->data.rxtx.p_data, event->data.rxtx.bytes);

            // keep receiving
            (void) nrfx_uarte_rx(self->uarte, &self->rx_char, 1);
        break;

        case NRFX_UARTE_EVT_TX_DONE:
            // nothing to do
        break;

        case NRFX_UARTE_EVT_ERROR:
            // Possible Error source is Overrun, Parity, Framing, Break
            // uint32_t errsrc = event->data.error.error_mask;

            ringbuf_put_n(&self->rbuf, event->data.error.rxtx.p_data, event->data.error.rxtx.bytes);

            // Keep receiving
            (void) nrfx_uarte_rx(self->uarte, &self->rx_char, 1);
        break;

        default:
        break;
    }
}

void uart_reset(void) {
    for (size_t i = 0 ; i < MP_ARRAY_SIZE(nrfx_uartes); i++) {
        nrf_uarte_disable(nrfx_uartes[i].p_reg);
    }
}

void common_hal_busio_uart_construct (busio_uart_obj_t *self,
                                      const mcu_pin_obj_t * tx, const mcu_pin_obj_t * rx, uint32_t baudrate,
                                      uint8_t bits, uart_parity_t parity, uint8_t stop, mp_float_t timeout,
                                      uint16_t receiver_buffer_size) {
    // Find a free UART peripheral.
    self->uarte = NULL;
    for (size_t i = 0 ; i < MP_ARRAY_SIZE(nrfx_uartes); i++) {
        if ((nrfx_uartes[i].p_reg->ENABLE & UARTE_ENABLE_ENABLE_Msk) == 0) {
            self->uarte = &nrfx_uartes[i];
            break;
        }
    }

    if (self->uarte == NULL) {
        mp_raise_ValueError(translate("All UART peripherals are in use"));
    }

    if ( (tx == mp_const_none) && (rx == mp_const_none) ) {
        mp_raise_ValueError(translate("tx and rx cannot both be None"));
    }

    if ( receiver_buffer_size == 0 ) {
        mp_raise_ValueError(translate("Invalid buffer size"));
    }

    if ( parity == PARITY_ODD ) {
        mp_raise_ValueError(translate("Odd parity is not supported"));
    }

    nrfx_uarte_config_t config = {
        .pseltxd = (tx == mp_const_none) ? NRF_UARTE_PSEL_DISCONNECTED : tx->number,
        .pselrxd = (rx == mp_const_none) ? NRF_UARTE_PSEL_DISCONNECTED : rx->number,
        .pselcts = NRF_UARTE_PSEL_DISCONNECTED,
        .pselrts = NRF_UARTE_PSEL_DISCONNECTED,
        .p_context = self,
        .hwfc = NRF_UARTE_HWFC_DISABLED,
        .parity = (parity == PARITY_NONE) ? NRF_UARTE_PARITY_EXCLUDED : NRF_UARTE_PARITY_INCLUDED,
        .baudrate = get_nrf_baud(baudrate),
        .interrupt_priority = 7
    };

    nrfx_uarte_uninit(self->uarte);
    _VERIFY_ERR(nrfx_uarte_init(self->uarte, &config, uart_callback_irq));

    // Init buffer for rx
    if ( rx != mp_const_none ) {
        // Initially allocate the UART's buffer in the long-lived part of the
        // heap.  UARTs are generally long-lived objects, but the "make long-
        // lived" machinery is incapable of moving internal pointers like
        // self->buffer, so do it manually.  (However, as long as internal
        // pointers like this are NOT moved, allocating the buffer
        // in the long-lived pool is not strictly necessary)
        // (This is a macro.)
        ringbuf_alloc(&self->rbuf, receiver_buffer_size, true);

        if ( !self->rbuf.buf ) {
            nrfx_uarte_uninit(self->uarte);
            mp_raise_msg(&mp_type_MemoryError, translate("Failed to allocate RX buffer"));
        }

        self->rx_pin_number = rx->number;
        claim_pin(rx);
    }

    if ( tx != mp_const_none ) {
        self->tx_pin_number = tx->number;
        claim_pin(tx);
    } else {
        self->tx_pin_number = NO_PIN;
    }

    self->baudrate = baudrate;
    self->timeout_ms = timeout * 1000;

    // Initial wait for incoming byte
    _VERIFY_ERR(nrfx_uarte_rx(self->uarte, &self->rx_char, 1));
}

bool common_hal_busio_uart_deinited(busio_uart_obj_t *self) {
    return self->rx_pin_number == NO_PIN;
}

void common_hal_busio_uart_deinit(busio_uart_obj_t *self) {
    if ( !common_hal_busio_uart_deinited(self) ) {
        nrfx_uarte_uninit(self->uarte);
        reset_pin_number(self->tx_pin_number);
        reset_pin_number(self->rx_pin_number);
        self->tx_pin_number = NO_PIN;
        self->rx_pin_number = NO_PIN;

        gc_free(self->rbuf.buf);
        self->rbuf.size = 0;
        self->rbuf.iput = self->rbuf.iget = 0;
    }
}

// Read characters.
size_t common_hal_busio_uart_read(busio_uart_obj_t *self, uint8_t *data, size_t len, int *errcode) {
    if ( nrf_uarte_rx_pin_get(self->uarte->p_reg) == NRF_UARTE_PSEL_DISCONNECTED ) {
        mp_raise_ValueError(translate("No RX pin"));
    }

    size_t rx_bytes = 0;
    uint64_t start_ticks = supervisor_ticks_ms64();

    // Wait for all bytes received or timeout
    while ( (ringbuf_count(&self->rbuf) < len) && (supervisor_ticks_ms64() - start_ticks < self->timeout_ms) ) {
        RUN_BACKGROUND_TASKS;
        // Allow user to break out of a timeout with a KeyboardInterrupt.
        if ( mp_hal_is_interrupted() ) {
            return 0;
        }
    }

    // prevent conflict with uart irq
    NVIC_DisableIRQ(nrfx_get_irq_number(self->uarte->p_reg));

    // copy received data
    rx_bytes = ringbuf_count(&self->rbuf);
    rx_bytes = MIN(rx_bytes, len);
    for ( uint16_t i = 0; i < rx_bytes; i++ ) {
        data[i] = ringbuf_get(&self->rbuf);
    }

    NVIC_EnableIRQ(nrfx_get_irq_number(self->uarte->p_reg));

    return rx_bytes;
}

// Write characters.
size_t common_hal_busio_uart_write (busio_uart_obj_t *self, const uint8_t *data, size_t len, int *errcode) {
    if ( nrf_uarte_tx_pin_get(self->uarte->p_reg) == NRF_UARTE_PSEL_DISCONNECTED ) {
        mp_raise_ValueError(translate("No TX pin"));
    }

    if ( len == 0 ) return 0;

<<<<<<< HEAD
    uint64_t start_ticks = supervisor_ticks_ms64();

    // Wait for on-going transfer to complete
    while ( nrfx_uarte_tx_in_progress(self->uarte) && (supervisor_ticks_ms64() - start_ticks < self->timeout_ms) ) {
        RUN_BACKGROUND_TASKS;
    }

    // Time up
    if ( !(supervisor_ticks_ms64() - start_ticks < self->timeout_ms) ) {
        *errcode = MP_EAGAIN;
        return MP_STREAM_ERROR;
    }

=======
>>>>>>> 83ecb1b6
    // EasyDMA can only access SRAM
    uint8_t * tx_buf = (uint8_t*) data;
    if ( !nrfx_is_in_ram(data) ) {
        // TODO: If this is not too big, we could allocate it on the stack.
        tx_buf = (uint8_t *) gc_alloc(len, false, false);
        memcpy(tx_buf, data, len);
    }

    (*errcode) = nrfx_uarte_tx(self->uarte, tx_buf, len);
    _VERIFY_ERR(*errcode);
    (*errcode) = 0;

<<<<<<< HEAD
    while ( nrfx_uarte_tx_in_progress(self->uarte) && (supervisor_ticks_ms64() - start_ticks < self->timeout_ms) ) {
=======
    // Wait for write to complete.
    while ( nrfx_uarte_tx_in_progress(self->uarte) ) {
>>>>>>> 83ecb1b6
        RUN_BACKGROUND_TASKS;
    }

    if ( !nrfx_is_in_ram(data) ) {
        gc_free(tx_buf);
    }

    return len;
}

uint32_t common_hal_busio_uart_get_baudrate(busio_uart_obj_t *self) {
    return self->baudrate;
}

void common_hal_busio_uart_set_baudrate(busio_uart_obj_t *self, uint32_t baudrate) {
    self->baudrate = baudrate;
    nrf_uarte_baudrate_set(self->uarte->p_reg, get_nrf_baud(baudrate));
}

mp_float_t common_hal_busio_uart_get_timeout(busio_uart_obj_t *self) {
    return (mp_float_t) (self->timeout_ms / 1000.0f);
}

void common_hal_busio_uart_set_timeout(busio_uart_obj_t *self, mp_float_t timeout) {
    self->timeout_ms = timeout * 1000;
}

uint32_t common_hal_busio_uart_rx_characters_available(busio_uart_obj_t *self) {
    return ringbuf_count(&self->rbuf);
}

void common_hal_busio_uart_clear_rx_buffer(busio_uart_obj_t *self) {
    // prevent conflict with uart irq
    NVIC_DisableIRQ(nrfx_get_irq_number(self->uarte->p_reg));
    ringbuf_clear(&self->rbuf);
    NVIC_EnableIRQ(nrfx_get_irq_number(self->uarte->p_reg));
}

bool common_hal_busio_uart_ready_to_tx(busio_uart_obj_t *self) {
    return !nrfx_uarte_tx_in_progress(self->uarte);
}<|MERGE_RESOLUTION|>--- conflicted
+++ resolved
@@ -265,22 +265,6 @@
 
     if ( len == 0 ) return 0;
 
-<<<<<<< HEAD
-    uint64_t start_ticks = supervisor_ticks_ms64();
-
-    // Wait for on-going transfer to complete
-    while ( nrfx_uarte_tx_in_progress(self->uarte) && (supervisor_ticks_ms64() - start_ticks < self->timeout_ms) ) {
-        RUN_BACKGROUND_TASKS;
-    }
-
-    // Time up
-    if ( !(supervisor_ticks_ms64() - start_ticks < self->timeout_ms) ) {
-        *errcode = MP_EAGAIN;
-        return MP_STREAM_ERROR;
-    }
-
-=======
->>>>>>> 83ecb1b6
     // EasyDMA can only access SRAM
     uint8_t * tx_buf = (uint8_t*) data;
     if ( !nrfx_is_in_ram(data) ) {
@@ -293,12 +277,8 @@
     _VERIFY_ERR(*errcode);
     (*errcode) = 0;
 
-<<<<<<< HEAD
-    while ( nrfx_uarte_tx_in_progress(self->uarte) && (supervisor_ticks_ms64() - start_ticks < self->timeout_ms) ) {
-=======
     // Wait for write to complete.
     while ( nrfx_uarte_tx_in_progress(self->uarte) ) {
->>>>>>> 83ecb1b6
         RUN_BACKGROUND_TASKS;
     }
 
