--- conflicted
+++ resolved
@@ -36,22 +36,8 @@
     // SysTick interrupt handler called when the SysTick timer reaches zero
     // (every millisecond).
 
-<<<<<<< HEAD
-#if CIRCUITPY_FILESYSTEM_FLUSH_INTERVAL_MS > 0
-    filesystem_tick();
-#endif
-#if CIRCUITPY_AUTORELOAD_DELAY_MS > 0
-    autoreload_tick();
-#endif
-#ifdef CIRCUITPY_GAMEPAD_TICKS
-    if (!(ticks_ms & CIRCUITPY_GAMEPAD_TICKS)) {
-        gamepad_tick();
-    }
-#endif
-=======
     // Do things common to all ports when the tick occurs
     supervisor_tick();
->>>>>>> 15886b15
 }
 
 uint32_t HAL_GetTick(void) //override ST HAL
