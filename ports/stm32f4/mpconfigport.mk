# Define an equivalent for MICROPY_LONGINT_IMPL, to pass to $(MPY-TOOL) in py/mkrules.mk
# $(MPY-TOOL) needs to know what kind of longint to use (if any) to freeze long integers.
# This should correspond to the MICROPY_LONGINT_IMPL definition in mpconfigport.h.
MPY_TOOL_LONGINT_IMPL = -mlongint-impl=mpz

# Internal math library is substantially smaller than toolchain one
INTERNAL_LIBM = 1

# Chip supplied serial number, in bytes
USB_SERIAL_NUMBER_LENGTH = 16

# Longints can be implemented as mpz, as longlong, or not
LONGINT_IMPL = MPZ

#Reduced feature set for early port
CIRCUITPY_MINIMAL_BUILD = 1

<<<<<<< HEAD
# No I2S yet.
CIRCUITPY_AUDIOBUSIO = 0

# No I2CSlave implementation
CIRCUITPY_I2CSLAVE = 0

# enable NVM
CIRCUITPY_NVM = 1

# enable RTC
CIRCUITPY_RTC = 1

#LUCIAN HATES FEATURES
MICROPY_HW_LED_RX = 0
MICROPY_HW_LED_TX = 0
CIRCUITPY_DISPLAYIO = 0
CIRCUITPY_ANALOGIO = 0
CIRCUITPY_AUDIOBUSIO = 0
CIRCUITPY_AUDIOIO = 0
CIRCUITPY_BITBANGIO = 0
CIRCUITPY_BLEIO = 0
CIRCUITPY_BOARD = 0
CIRCUITPY_BUSIO = 0
CIRCUITPY_DIGITALIO = 0
CIRCUITPY_DISPLAYIO = 0
CIRCUITPY_FREQUENCYIO = 0
CIRCUITPY_GAMEPAD = 0
CIRCUITPY_GAMEPADSHIFT = 0
CIRCUITPY_I2CSLAVE = 0
CIRCUITPY_MATH = 0
CIRCUITPY_MICROCONTROLLER = 0
CIRCUITPY_NEOPIXEL_WRITE = 0
CIRCUITPY_NETWORK = 0
CIRCUITPY_NVM = 0
CIRCUITPY_OS = 0
CIRCUITPY_PIXELBUF = 0
CIRCUITPY_PULSEIO = 0
CIRCUITPY_PS2IO = 0
CIRCUITPY_RANDOM = 0
CIRCUITPY_ROTARYIO = 0
CIRCUITPY_RTC = 0
CIRCUITPY_SAMD = 0
CIRCUITPY_STAGE = 0
CIRCUITPY_STORAGE = 0
CIRCUITPY_STRUCT = 0
CIRCUITPY_SUPERVISOR = 0
CIRCUITPY_TIME = 0
CIRCUITPY_TOUCHIO = 0
CIRCUITPY_UHEAP = 0
CIRCUITPY_USB_HID = 0
CIRCUITPY_USB_MIDI = 0
CIRCUITPY_USTACK = 0
CIRCUITPY_PEW = 0

# frequencyio not yet implemented
CIRCUITPY_FREQUENCYIO = 0

# CircuitPython doesn't yet support NFC so force the NFC antenna pins to be GPIO.
# See https://github.com/adafruit/circuitpython/issues/1300
# Defined here because system_nrf52840.c doesn't #include any of our own include files.
CFLAGS += -DCONFIG_NFCT_PINS_AS_GPIOS
=======
ifeq ($(MCU_SUB_VARIANT), stm32f412zx)
	CIRCUITPY_BOARD = 1
	CIRCUITPY_DIGITALIO = 1
	CIRCUITPY_MICROCONTROLLER = 1
endif
>>>>>>> a63df518
<|MERGE_RESOLUTION|>--- conflicted
+++ resolved
@@ -15,72 +15,8 @@
 #Reduced feature set for early port
 CIRCUITPY_MINIMAL_BUILD = 1
 
-<<<<<<< HEAD
-# No I2S yet.
-CIRCUITPY_AUDIOBUSIO = 0
-
-# No I2CSlave implementation
-CIRCUITPY_I2CSLAVE = 0
-
-# enable NVM
-CIRCUITPY_NVM = 1
-
-# enable RTC
-CIRCUITPY_RTC = 1
-
-#LUCIAN HATES FEATURES
-MICROPY_HW_LED_RX = 0
-MICROPY_HW_LED_TX = 0
-CIRCUITPY_DISPLAYIO = 0
-CIRCUITPY_ANALOGIO = 0
-CIRCUITPY_AUDIOBUSIO = 0
-CIRCUITPY_AUDIOIO = 0
-CIRCUITPY_BITBANGIO = 0
-CIRCUITPY_BLEIO = 0
-CIRCUITPY_BOARD = 0
-CIRCUITPY_BUSIO = 0
-CIRCUITPY_DIGITALIO = 0
-CIRCUITPY_DISPLAYIO = 0
-CIRCUITPY_FREQUENCYIO = 0
-CIRCUITPY_GAMEPAD = 0
-CIRCUITPY_GAMEPADSHIFT = 0
-CIRCUITPY_I2CSLAVE = 0
-CIRCUITPY_MATH = 0
-CIRCUITPY_MICROCONTROLLER = 0
-CIRCUITPY_NEOPIXEL_WRITE = 0
-CIRCUITPY_NETWORK = 0
-CIRCUITPY_NVM = 0
-CIRCUITPY_OS = 0
-CIRCUITPY_PIXELBUF = 0
-CIRCUITPY_PULSEIO = 0
-CIRCUITPY_PS2IO = 0
-CIRCUITPY_RANDOM = 0
-CIRCUITPY_ROTARYIO = 0
-CIRCUITPY_RTC = 0
-CIRCUITPY_SAMD = 0
-CIRCUITPY_STAGE = 0
-CIRCUITPY_STORAGE = 0
-CIRCUITPY_STRUCT = 0
-CIRCUITPY_SUPERVISOR = 0
-CIRCUITPY_TIME = 0
-CIRCUITPY_TOUCHIO = 0
-CIRCUITPY_UHEAP = 0
-CIRCUITPY_USB_HID = 0
-CIRCUITPY_USB_MIDI = 0
-CIRCUITPY_USTACK = 0
-CIRCUITPY_PEW = 0
-
-# frequencyio not yet implemented
-CIRCUITPY_FREQUENCYIO = 0
-
-# CircuitPython doesn't yet support NFC so force the NFC antenna pins to be GPIO.
-# See https://github.com/adafruit/circuitpython/issues/1300
-# Defined here because system_nrf52840.c doesn't #include any of our own include files.
-CFLAGS += -DCONFIG_NFCT_PINS_AS_GPIOS
-=======
 ifeq ($(MCU_SUB_VARIANT), stm32f412zx)
 	CIRCUITPY_BOARD = 1
 	CIRCUITPY_DIGITALIO = 1
 	CIRCUITPY_MICROCONTROLLER = 1
-endif
->>>>>>> a63df518
+endif