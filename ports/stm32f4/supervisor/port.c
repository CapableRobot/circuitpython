--- conflicted
+++ resolved
@@ -33,11 +33,8 @@
 #include "common-hal/microcontroller/Pin.h"
 #include "common-hal/busio/I2C.h"
 #include "common-hal/busio/SPI.h"
-<<<<<<< HEAD
 #include "common-hal/busio/UART.h"
-=======
 #include "common-hal/pulseio/PWMOut.h"
->>>>>>> 01bf9321
 
 #include "stm32f4/clocks.h"
 #include "stm32f4/gpio.h"
@@ -62,11 +59,8 @@
 	reset_all_pins();
     i2c_reset();
     spi_reset();
-<<<<<<< HEAD
     uart_reset();
-=======
     pwmout_reset();
->>>>>>> 01bf9321
 }
 
 void reset_to_bootloader(void) {
