/*
 * This file is part of the MicroPython project, http://micropython.org/
 *
 * The MIT License (MIT)
 *
 * Copyright (c) 2019 Scott Shawcroft for Adafruit Industries
 *
 * Permission is hereby granted, free of charge, to any person obtaining a copy
 * of this software and associated documentation files (the "Software"), to deal
 * in the Software without restriction, including without limitation the rights
 * to use, copy, modify, merge, publish, distribute, sublicense, and/or sell
 * copies of the Software, and to permit persons to whom the Software is
 * furnished to do so, subject to the following conditions:
 *
 * The above copyright notice and this permission notice shall be included in
 * all copies or substantial portions of the Software.
 *
 * THE SOFTWARE IS PROVIDED "AS IS", WITHOUT WARRANTY OF ANY KIND, EXPRESS OR
 * IMPLIED, INCLUDING BUT NOT LIMITED TO THE WARRANTIES OF MERCHANTABILITY,
 * FITNESS FOR A PARTICULAR PURPOSE AND NONINFRINGEMENT. IN NO EVENT SHALL THE
 * AUTHORS OR COPYRIGHT HOLDERS BE LIABLE FOR ANY CLAIM, DAMAGES OR OTHER
 * LIABILITY, WHETHER IN AN ACTION OF CONTRACT, TORT OR OTHERWISE, ARISING FROM,
 * OUT OF OR IN CONNECTION WITH THE SOFTWARE OR THE USE OR OTHER DEALINGS IN
 * THE SOFTWARE.
 */

#include "boards/board.h"
#include "mpconfigboard.h"
#include "hal/include/hal_gpio.h"

#include "shared-module/displayio/__init__.h"
#include "shared-module/displayio/mipi_constants.h"

#include "tick.h"

#define DELAY 0x80

uint8_t display_init_sequence[] = {
    0xEF, 3, 0x03, 0x80, 0x02,
    0xCF, 3, 0x00, 0xC1, 0x30,
    0xED, 4, 0x64, 0x03, 0x12, 0x81,
    0xE8, 3, 0x85, 0x00, 0x78,
    0xCB, 5, 0x39, 0x2C, 0x00, 0x34, 0x02,
    0xF7, 1, 0x20,
    0xEA, 2, 0x00, 0x00,
    0xc0, 1, 0x23,             // Power control VRH[5:0]
    0xc1, 1, 0x10,             // Power control SAP[2:0];BT[3:0]
    0xc5, 2, 0x3e, 0x28,       // VCM control
    0xc7, 1, 0x86,             // VCM control2
    0x36, 1, 0xa8,             // Memory Access Control
    0x37, 1, 0x00,             // Vertical scroll zero
    0x3a, 1, 0x55,             // COLMOD: Pixel Format Set
    0xb1, 2, 0x00, 0x18,       // Frame Rate Control (In Normal Mode/Full Colors)
    0xb6, 3, 0x08, 0xa2, 0x27, // Display Function Control
    0xF2, 1, 0x00,                         // 3Gamma Function Disable
    0x26, 1, 0x01,             // Gamma curve selected
    0xe0, 15, 0x0F, 0x31, 0x2B, 0x0C, 0x0E, 0x08, // Set Gamma
      0x4E, 0xF1, 0x37, 0x07, 0x10, 0x03, 0x0E, 0x09, 0x00,
    0xe1, 15, 0x00, 0x0E, 0x14, 0x03, 0x11, 0x07, // Set Gamma
      0x31, 0xC1, 0x48, 0x08, 0x0F, 0x0C, 0x31, 0x36, 0x0F,
    0x11, DELAY, 120,                // Exit Sleep
    0x29, DELAY, 120, // Display on
};

void board_init(void) {
    displayio_parallelbus_obj_t* bus = &displays[0].parallel_bus;
    bus->base.type = &displayio_parallelbus_type;
    common_hal_displayio_parallelbus_construct(bus,
        &pin_PA16, // Data0
        &pin_PB05, // Command or data
        &pin_PB06, // Chip select
        &pin_PB09, // Write
        &pin_PB04, // Read
        &pin_PA00); // Reset

    displayio_display_obj_t* display = &displays[0].display;
    display->base.type = &displayio_display_type;
    common_hal_displayio_display_construct(display,
        bus,
        320, // Width
        240, // Height
        0, // column start
        0, // row start
        0, // rotation
        16, // Color depth
        false, // grayscale
        false, // pixels_in_byte_share_row (unused for depths > 8)
<<<<<<< HEAD
=======
        1, // bytes per cell. Only valid for depths < 8
        false, // reverse_pixels_in_byte. Only valid for depths < 8
>>>>>>> 347fbb65
        MIPI_COMMAND_SET_COLUMN_ADDRESS, // Set column command
        MIPI_COMMAND_SET_PAGE_ADDRESS, // Set row command
        MIPI_COMMAND_WRITE_MEMORY_START, // Write memory command
        0x37, // Set vertical scroll command
        display_init_sequence,
        sizeof(display_init_sequence),
        &pin_PB31, // Backlight pin
        NO_BRIGHTNESS_COMMAND,
        1.0f, // brightness (ignored)
        true, // auto_brightness
        false, // single_byte_bounds
        false); // data_as_commands
}

bool board_requests_safe_mode(void) {
    return false;
}

void reset_board(void) {
}<|MERGE_RESOLUTION|>--- conflicted
+++ resolved
@@ -85,11 +85,8 @@
         16, // Color depth
         false, // grayscale
         false, // pixels_in_byte_share_row (unused for depths > 8)
-<<<<<<< HEAD
-=======
         1, // bytes per cell. Only valid for depths < 8
         false, // reverse_pixels_in_byte. Only valid for depths < 8
->>>>>>> 347fbb65
         MIPI_COMMAND_SET_COLUMN_ADDRESS, // Set column command
         MIPI_COMMAND_SET_PAGE_ADDRESS, // Set row command
         MIPI_COMMAND_WRITE_MEMORY_START, // Write memory command
