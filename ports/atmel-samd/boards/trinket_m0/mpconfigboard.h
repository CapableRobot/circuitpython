#define MICROPY_HW_BOARD_NAME "Adafruit Trinket M0"
#define MICROPY_HW_MCU_NAME "samd21e18"

// Rev B - Black
#define MICROPY_HW_APA102_MOSI   (&pin_PA00)
#define MICROPY_HW_APA102_SCK    (&pin_PA01)

#define MICROPY_PORT_A        (PORT_PA00 | PORT_PA01 | PORT_PA24 | PORT_PA25)
#define MICROPY_PORT_B        (0)
#define MICROPY_PORT_C        (0)

#include "internal_flash.h"

#define CIRCUITPY_INTERNAL_NVM_SIZE 0

#define BOARD_FLASH_SIZE (0x00040000 - 0x2000 - 0x010000)

<<<<<<< HEAD
#define DEFAULT_I2C_BUS_SCL (&pin_PA09)
#define DEFAULT_I2C_BUS_SDA (&pin_PA08)
=======
#define IGNORE_PIN_PA03     1
#define IGNORE_PIN_PA04     1
#define IGNORE_PIN_PA11     1
#define IGNORE_PIN_PA12     1
#define IGNORE_PIN_PA13     1
#define IGNORE_PIN_PA14     1
#define IGNORE_PIN_PA15     1
#define IGNORE_PIN_PA16     1
#define IGNORE_PIN_PA17     1
#define IGNORE_PIN_PA18     1
#define IGNORE_PIN_PA19     1
#define IGNORE_PIN_PA20     1
#define IGNORE_PIN_PA21     1
#define IGNORE_PIN_PA22     1
#define IGNORE_PIN_PA23     1
#define IGNORE_PIN_PA27     1
#define IGNORE_PIN_PA28     1
#define IGNORE_PIN_PA30     1
#define IGNORE_PIN_PA31     1
#define IGNORE_PIN_PB01     1
#define IGNORE_PIN_PB02     1
#define IGNORE_PIN_PB03     1
#define IGNORE_PIN_PB04     1
#define IGNORE_PIN_PB05     1
#define IGNORE_PIN_PB06     1
#define IGNORE_PIN_PB07     1
#define IGNORE_PIN_PB08     1
#define IGNORE_PIN_PB09     1
#define IGNORE_PIN_PB10     1
#define IGNORE_PIN_PB11     1
#define IGNORE_PIN_PB12     1
#define IGNORE_PIN_PB13     1
#define IGNORE_PIN_PB14     1
#define IGNORE_PIN_PB15     1
#define IGNORE_PIN_PB16     1
#define IGNORE_PIN_PB17     1
#define IGNORE_PIN_PB22     1
#define IGNORE_PIN_PB23     1
#define IGNORE_PIN_PB30     1
#define IGNORE_PIN_PB31     1
#define IGNORE_PIN_PB00     1
>>>>>>> 6a8db03a
<|MERGE_RESOLUTION|>--- conflicted
+++ resolved
@@ -15,10 +15,6 @@
 
 #define BOARD_FLASH_SIZE (0x00040000 - 0x2000 - 0x010000)
 
-<<<<<<< HEAD
-#define DEFAULT_I2C_BUS_SCL (&pin_PA09)
-#define DEFAULT_I2C_BUS_SDA (&pin_PA08)
-=======
 #define IGNORE_PIN_PA03     1
 #define IGNORE_PIN_PA04     1
 #define IGNORE_PIN_PA11     1
@@ -60,4 +56,6 @@
 #define IGNORE_PIN_PB30     1
 #define IGNORE_PIN_PB31     1
 #define IGNORE_PIN_PB00     1
->>>>>>> 6a8db03a
+
+#define DEFAULT_I2C_BUS_SCL (&pin_PA09)
+#define DEFAULT_I2C_BUS_SDA (&pin_PA08)