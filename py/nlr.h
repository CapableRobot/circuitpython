/*
 * This file is part of the MicroPython project, http://micropython.org/
 *
 * The MIT License (MIT)
 *
 * Copyright (c) 2013, 2014 Damien P. George
 *
 * Permission is hereby granted, free of charge, to any person obtaining a copy
 * of this software and associated documentation files (the "Software"), to deal
 * in the Software without restriction, including without limitation the rights
 * to use, copy, modify, merge, publish, distribute, sublicense, and/or sell
 * copies of the Software, and to permit persons to whom the Software is
 * furnished to do so, subject to the following conditions:
 *
 * The above copyright notice and this permission notice shall be included in
 * all copies or substantial portions of the Software.
 *
 * THE SOFTWARE IS PROVIDED "AS IS", WITHOUT WARRANTY OF ANY KIND, EXPRESS OR
 * IMPLIED, INCLUDING BUT NOT LIMITED TO THE WARRANTIES OF MERCHANTABILITY,
 * FITNESS FOR A PARTICULAR PURPOSE AND NONINFRINGEMENT. IN NO EVENT SHALL THE
 * AUTHORS OR COPYRIGHT HOLDERS BE LIABLE FOR ANY CLAIM, DAMAGES OR OTHER
 * LIABILITY, WHETHER IN AN ACTION OF CONTRACT, TORT OR OTHERWISE, ARISING FROM,
 * OUT OF OR IN CONNECTION WITH THE SOFTWARE OR THE USE OR OTHER DEALINGS IN
 * THE SOFTWARE.
 */
#ifndef MICROPY_INCLUDED_PY_NLR_H
#define MICROPY_INCLUDED_PY_NLR_H

// non-local return
// exception handling, basically a stack of setjmp/longjmp buffers

#include <limits.h>
#include <assert.h>

#include "py/mpconfig.h"

<<<<<<< HEAD
typedef struct _nlr_buf_t nlr_buf_t;
struct _nlr_buf_t {
    // the entries here must all be machine word size
    nlr_buf_t *prev;
    void *ret_val; // always a concrete object (an exception instance)
#if !defined(MICROPY_NLR_SETJMP) || !MICROPY_NLR_SETJMP
#define MICROPY_NLR_SETJMP (0)
=======
// If MICROPY_NLR_SETJMP is not enabled then auto-detect the machine arch
#if !MICROPY_NLR_SETJMP
// A lot of nlr-related things need different treatment on Windows
#if defined(_WIN32) || defined(__CYGWIN__)
#define MICROPY_NLR_OS_WINDOWS 1
#else
#define MICROPY_NLR_OS_WINDOWS 0
#endif
>>>>>>> 25ae98f0
#if defined(__i386__)
    #define MICROPY_NLR_X86 (1)
    #define MICROPY_NLR_NUM_REGS (6)
#elif defined(__x86_64__)
    #define MICROPY_NLR_X64 (1)
    #if MICROPY_NLR_OS_WINDOWS
        #define MICROPY_NLR_NUM_REGS (10)
    #else
        #define MICROPY_NLR_NUM_REGS (8)
    #endif
#elif defined(__thumb2__) || defined(__thumb__) || defined(__arm__)
    #define MICROPY_NLR_THUMB (1)
    #define MICROPY_NLR_NUM_REGS (10)
#elif defined(__xtensa__)
    #define MICROPY_NLR_XTENSA (1)
    #define MICROPY_NLR_NUM_REGS (10)
#else
    #define MICROPY_NLR_SETJMP (1)
    //#warning "No native NLR support for this arch, using setjmp implementation"
#endif
#endif

#if MICROPY_NLR_SETJMP
#include <setjmp.h>
#endif

typedef struct _nlr_buf_t nlr_buf_t;
struct _nlr_buf_t {
    // the entries here must all be machine word size
    nlr_buf_t *prev;
    void *ret_val; // always a concrete object (an exception instance)

    #if MICROPY_NLR_SETJMP
    jmp_buf jmpbuf;
    #else
    void *regs[MICROPY_NLR_NUM_REGS];
    #endif

    #if MICROPY_ENABLE_PYSTACK
    void *pystack;
    #endif
};

// Helper macros to save/restore the pystack state
#if MICROPY_ENABLE_PYSTACK
#define MP_NLR_SAVE_PYSTACK(nlr_buf) (nlr_buf)->pystack = MP_STATE_THREAD(pystack_cur)
#define MP_NLR_RESTORE_PYSTACK(nlr_buf) MP_STATE_THREAD(pystack_cur) = (nlr_buf)->pystack
#else
#define MP_NLR_SAVE_PYSTACK(nlr_buf) (void)nlr_buf
#define MP_NLR_RESTORE_PYSTACK(nlr_buf) (void)nlr_buf
#endif

// Helper macro to use at the start of a specific nlr_jump implementation
#define MP_NLR_JUMP_HEAD(val, top) \
    nlr_buf_t **_top_ptr = &MP_STATE_THREAD(nlr_top); \
    nlr_buf_t *top = *_top_ptr; \
    if (top == NULL) { \
        nlr_jump_fail(val); \
    } \
    top->ret_val = val; \
    MP_NLR_RESTORE_PYSTACK(top); \
    *_top_ptr = top->prev; \

#if MICROPY_NLR_SETJMP
// nlr_push() must be defined as a macro, because "The stack context will be
// invalidated if the function which called setjmp() returns."
// For this case it is safe to call nlr_push_tail() first.
#define nlr_push(buf) (nlr_push_tail(buf), setjmp((buf)->jmpbuf))
#else
unsigned int nlr_push(nlr_buf_t *);
#endif

unsigned int nlr_push_tail(nlr_buf_t *top);
void nlr_pop(void);
NORETURN void nlr_jump(void *val);

// This must be implemented by a port.  It's called by nlr_jump
// if no nlr buf has been pushed.  It must not return, but rather
// should bail out with a fatal error.
NORETURN void nlr_jump_fail(void *val);

// use nlr_raise instead of nlr_jump so that debugging is easier
#ifndef MICROPY_DEBUG_NLR
#define nlr_raise(val) nlr_jump(MP_OBJ_TO_PTR(val))
#else
#include "mpstate.h"
#define nlr_raise(val) \
    do { \
        /*printf("nlr_raise: nlr_top=%p\n", MP_STATE_THREAD(nlr_top)); \
        fflush(stdout);*/ \
        void *_val = MP_OBJ_TO_PTR(val); \
        assert(_val != NULL); \
        assert(mp_obj_is_exception_instance(val)); \
        nlr_jump(_val); \
    } while (0)

#if !MICROPY_NLR_SETJMP
#define nlr_push(val) \
    assert(MP_STATE_THREAD(nlr_top) != val),nlr_push(val)

/*
#define nlr_push(val) \
    printf("nlr_push: before: nlr_top=%p, val=%p\n", MP_STATE_THREAD(nlr_top), val),assert(MP_STATE_THREAD(nlr_top) != val),nlr_push(val)
*/
#endif

#endif

#endif // MICROPY_INCLUDED_PY_NLR_H<|MERGE_RESOLUTION|>--- conflicted
+++ resolved
@@ -34,15 +34,6 @@
 
 #include "py/mpconfig.h"
 
-<<<<<<< HEAD
-typedef struct _nlr_buf_t nlr_buf_t;
-struct _nlr_buf_t {
-    // the entries here must all be machine word size
-    nlr_buf_t *prev;
-    void *ret_val; // always a concrete object (an exception instance)
-#if !defined(MICROPY_NLR_SETJMP) || !MICROPY_NLR_SETJMP
-#define MICROPY_NLR_SETJMP (0)
-=======
 // If MICROPY_NLR_SETJMP is not enabled then auto-detect the machine arch
 #if !MICROPY_NLR_SETJMP
 // A lot of nlr-related things need different treatment on Windows
@@ -51,7 +42,6 @@
 #else
 #define MICROPY_NLR_OS_WINDOWS 0
 #endif
->>>>>>> 25ae98f0
 #if defined(__i386__)
     #define MICROPY_NLR_X86 (1)
     #define MICROPY_NLR_NUM_REGS (6)
