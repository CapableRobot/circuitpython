/*
 * This file is part of the Micro Python project, http://micropython.org/
 *
 * The MIT License (MIT)
 *
 * Copyright (c) 2013, 2014 Damien P. George
 * Copyright (c) 2014 Paul Sokolovsky
 *
 * Permission is hereby granted, free of charge, to any person obtaining a copy
 * of this software and associated documentation files (the "Software"), to deal
 * in the Software without restriction, including without limitation the rights
 * to use, copy, modify, merge, publish, distribute, sublicense, and/or sell
 * copies of the Software, and to permit persons to whom the Software is
 * furnished to do so, subject to the following conditions:
 *
 * The above copyright notice and this permission notice shall be included in
 * all copies or substantial portions of the Software.
 *
 * THE SOFTWARE IS PROVIDED "AS IS", WITHOUT WARRANTY OF ANY KIND, EXPRESS OR
 * IMPLIED, INCLUDING BUT NOT LIMITED TO THE WARRANTIES OF MERCHANTABILITY,
 * FITNESS FOR A PARTICULAR PURPOSE AND NONINFRINGEMENT. IN NO EVENT SHALL THE
 * AUTHORS OR COPYRIGHT HOLDERS BE LIABLE FOR ANY CLAIM, DAMAGES OR OTHER
 * LIABILITY, WHETHER IN AN ACTION OF CONTRACT, TORT OR OTHERWISE, ARISING FROM,
 * OUT OF OR IN CONNECTION WITH THE SOFTWARE OR THE USE OR OTHER DEALINGS IN
 * THE SOFTWARE.
 */

#include <stdio.h>
#include <string.h>
#include <assert.h>

#include "py/nlr.h"
#include "py/compile.h"
#include "py/objmodule.h"
#include "py/persistentcode.h"
#include "py/runtime.h"
#include "py/builtin.h"
#include "py/frozenmod.h"

#if 0 // print debugging info
#define DEBUG_PRINT (1)
#define DEBUG_printf DEBUG_printf
#else // don't print debugging info
#define DEBUG_PRINT (0)
#define DEBUG_printf(...) (void)0
#endif

#define PATH_SEP_CHAR '/'

bool mp_obj_is_package(mp_obj_t module) {
    mp_obj_t dest[2];
    mp_load_method_maybe(module, MP_QSTR___path__, dest);
    return dest[0] != MP_OBJ_NULL;
}

// Stat either frozen or normal module by a given path
// (whatever is available, if at all).
STATIC mp_import_stat_t mp_import_stat_any(const char *path) {
    #if MICROPY_MODULE_FROZEN
    mp_import_stat_t st = mp_frozen_stat(path);
    if (st != MP_IMPORT_STAT_NO_EXIST) {
        return st;
    }
    #endif
    return mp_import_stat(path);
}

STATIC mp_import_stat_t stat_file_py_or_mpy(vstr_t *path) {
    mp_import_stat_t stat = mp_import_stat_any(vstr_null_terminated_str(path));
    if (stat == MP_IMPORT_STAT_FILE) {
        return stat;
    }

    #if MICROPY_PERSISTENT_CODE_LOAD
    vstr_ins_byte(path, path->len - 2, 'm');
    stat = mp_import_stat_any(vstr_null_terminated_str(path));
    if (stat == MP_IMPORT_STAT_FILE) {
        return stat;
    }
    #endif

    return MP_IMPORT_STAT_NO_EXIST;
}

STATIC mp_import_stat_t stat_dir_or_file(vstr_t *path) {
    mp_import_stat_t stat = mp_import_stat_any(vstr_null_terminated_str(path));
    DEBUG_printf("stat %s: %d\n", vstr_str(path), stat);
    if (stat == MP_IMPORT_STAT_DIR) {
        return stat;
    }

    // not a directory, add .py and try as a file
    vstr_add_str(path, ".py");
    return stat_file_py_or_mpy(path);
}

STATIC mp_import_stat_t find_file(const char *file_str, uint file_len, vstr_t *dest) {
#if MICROPY_PY_SYS
    // extract the list of paths
    mp_uint_t path_num;
    mp_obj_t *path_items;
    mp_obj_list_get(mp_sys_path, &path_num, &path_items);

    if (path_num == 0) {
#endif
        // mp_sys_path is empty, so just use the given file name
        vstr_add_strn(dest, file_str, file_len);
        return stat_dir_or_file(dest);
#if MICROPY_PY_SYS
    } else {
        // go through each path looking for a directory or file
        for (mp_uint_t i = 0; i < path_num; i++) {
            vstr_reset(dest);
            mp_uint_t p_len;
            const char *p = mp_obj_str_get_data(path_items[i], &p_len);
            if (p_len > 0) {
                vstr_add_strn(dest, p, p_len);
                vstr_add_char(dest, PATH_SEP_CHAR);
            }
            vstr_add_strn(dest, file_str, file_len);
            mp_import_stat_t stat = stat_dir_or_file(dest);
            if (stat != MP_IMPORT_STAT_NO_EXIST) {
                return stat;
            }
        }

        // could not find a directory or file
        return MP_IMPORT_STAT_NO_EXIST;
    }
#endif
}

#if MICROPY_ENABLE_COMPILER
STATIC void do_load_from_lexer(mp_obj_t module_obj, mp_lexer_t *lex, const char *fname) {

    if (lex == NULL) {
        // we verified the file exists using stat, but lexer could still fail
        if (MICROPY_ERROR_REPORTING == MICROPY_ERROR_REPORTING_TERSE) {
            mp_raise_ImportError("module not found");
        } else {
            mp_raise_msg_varg(&mp_type_ImportError, "no module named '%s'", fname);
        }
    }

    #if MICROPY_PY___FILE__
    qstr source_name = lex->source_name;
    mp_store_attr(module_obj, MP_QSTR___file__, MP_OBJ_NEW_QSTR(source_name));
    #endif

    // parse, compile and execute the module in its context
    mp_obj_dict_t *mod_globals = mp_obj_module_get_globals(module_obj);
    mp_parse_compile_execute(lex, MP_PARSE_FILE_INPUT, mod_globals, mod_globals);
}
#endif

#if MICROPY_PERSISTENT_CODE_LOAD || MICROPY_MODULE_FROZEN_MPY
STATIC void do_execute_raw_code(mp_obj_t module_obj, mp_raw_code_t *raw_code) {
    #if MICROPY_PY___FILE__
    // TODO
    //qstr source_name = lex->source_name;
    //mp_store_attr(module_obj, MP_QSTR___file__, MP_OBJ_NEW_QSTR(source_name));
    #endif

    // execute the module in its context
    mp_obj_dict_t *mod_globals = mp_obj_module_get_globals(module_obj);

    // save context
    mp_obj_dict_t *volatile old_globals = mp_globals_get();
    mp_obj_dict_t *volatile old_locals = mp_locals_get();

    // set new context
    mp_globals_set(mod_globals);
    mp_locals_set(mod_globals);

    nlr_buf_t nlr;
    if (nlr_push(&nlr) == 0) {
        mp_obj_t module_fun = mp_make_function_from_raw_code(raw_code, MP_OBJ_NULL, MP_OBJ_NULL);
        mp_call_function_0(module_fun);

        // finish nlr block, restore context
        nlr_pop();
        mp_globals_set(old_globals);
        mp_locals_set(old_locals);
    } else {
        // exception; restore context and re-raise same exception
        mp_globals_set(old_globals);
        mp_locals_set(old_locals);
        nlr_jump(nlr.ret_val);
    }
}
#endif

STATIC void do_load(mp_obj_t module_obj, vstr_t *file) {
    #if MICROPY_MODULE_FROZEN || MICROPY_PERSISTENT_CODE_LOAD || MICROPY_ENABLE_COMPILER
    char *file_str = vstr_null_terminated_str(file);
    #endif

    // If we support frozen modules (either as str or mpy) then try to find the
    // requested filename in the list of frozen module filenames.
    #if MICROPY_MODULE_FROZEN
    void *modref;
    int frozen_type = mp_find_frozen_module(file_str, file->len, &modref);
    #endif

    // If we support frozen str modules and the compiler is enabled, and we
    // found the filename in the list of frozen files, then load and execute it.
    #if MICROPY_MODULE_FROZEN_STR
    if (frozen_type == MP_FROZEN_STR) {
        do_load_from_lexer(module_obj, modref, file_str);
        return;
    }
    #endif

    // If we support frozen mpy modules and we found a corresponding file (and
    // its data) in the list of frozen files, execute it.
    #if MICROPY_MODULE_FROZEN_MPY
    if (frozen_type == MP_FROZEN_MPY) {
        do_execute_raw_code(module_obj, modref);
        return;
    }
    #endif

    // If we support loading .mpy files then check if the file extension is of
    // the correct format and, if so, load and execute the file.
    #if MICROPY_PERSISTENT_CODE_LOAD
    if (file_str[file->len - 3] == 'm') {
        mp_raw_code_t *raw_code = mp_raw_code_load_file(file_str);
        do_execute_raw_code(module_obj, raw_code);
        return;
    }
    #endif

    // If we can compile scripts then load the file and compile and execute it.
    #if MICROPY_ENABLE_COMPILER
    {
        mp_lexer_t *lex = mp_lexer_new_from_file(file_str);
        do_load_from_lexer(module_obj, lex, file_str);
        return;
    }
    #endif

    // If we get here then the file was not frozen and we can't compile scripts.
    mp_raise_ImportError("script compilation not supported");
}

STATIC void chop_component(const char *start, const char **end) {
    const char *p = *end;
    while (p > start) {
        if (*--p == '.') {
            *end = p;
            return;
        }
    }
    *end = p;
}

mp_obj_t mp_builtin___import__(size_t n_args, const mp_obj_t *args) {
#if DEBUG_PRINT
    DEBUG_printf("__import__:\n");
    for (mp_uint_t i = 0; i < n_args; i++) {
        DEBUG_printf("  ");
        mp_obj_print(args[i], PRINT_REPR);
        DEBUG_printf("\n");
    }
#endif

    mp_obj_t module_name = args[0];
    mp_obj_t fromtuple = mp_const_none;
    mp_int_t level = 0;
    if (n_args >= 4) {
        fromtuple = args[3];
        if (n_args >= 5) {
            level = MP_OBJ_SMALL_INT_VALUE(args[4]);
        }
    }

    mp_uint_t mod_len;
    const char *mod_str = mp_obj_str_get_data(module_name, &mod_len);

    if (level != 0) {
        // What we want to do here is to take name of current module,
        // chop <level> trailing components, and concatenate with passed-in
        // module name, thus resolving relative import name into absolue.
        // This even appears to be correct per
        // http://legacy.python.org/dev/peps/pep-0328/#relative-imports-and-name
        // "Relative imports use a module's __name__ attribute to determine that
        // module's position in the package hierarchy."
        level--;
        mp_obj_t this_name_q = mp_obj_dict_get(MP_OBJ_FROM_PTR(mp_globals_get()), MP_OBJ_NEW_QSTR(MP_QSTR___name__));
        assert(this_name_q != MP_OBJ_NULL);
        #if MICROPY_CPYTHON_COMPAT
        if (MP_OBJ_QSTR_VALUE(this_name_q) == MP_QSTR___main__) {
            // This is a module run by -m command-line switch, get its real name from backup attribute
            this_name_q = mp_obj_dict_get(MP_OBJ_FROM_PTR(mp_globals_get()), MP_OBJ_NEW_QSTR(MP_QSTR___main__));
        }
        #endif
        mp_map_t *globals_map = &mp_globals_get()->map;
        mp_map_elem_t *elem = mp_map_lookup(globals_map, MP_OBJ_NEW_QSTR(MP_QSTR___path__), MP_MAP_LOOKUP);
        bool is_pkg = (elem != NULL);

#if DEBUG_PRINT
        DEBUG_printf("Current module/package: ");
        mp_obj_print(this_name_q, PRINT_REPR);
        DEBUG_printf(", is_package: %d", is_pkg);
        DEBUG_printf("\n");
#endif

        mp_uint_t this_name_l;
        const char *this_name = mp_obj_str_get_data(this_name_q, &this_name_l);

        const char *p = this_name + this_name_l;
        if (!is_pkg) {
            // We have module, but relative imports are anchored at package, so
            // go there.
            chop_component(this_name, &p);
        }


        uint dots_seen = 0;
        while (level--) {
            chop_component(this_name, &p);
            dots_seen++;
        }

        if (dots_seen == 0 && level >= 1) {
            // http://legacy.python.org/dev/peps/pep-0328/#relative-imports-and-name
            // "If the module's name does not contain any package information
            // (e.g. it is set to '__main__') then relative imports are
            // resolved as if the module were a top level module, regardless
            // of where the module is actually located on the file system."
            // Supposedly this if catches this condition and resolve it properly
            // TODO: But nobody knows for sure. This condition happens when
            // package's __init__.py does something like "import .submod". So,
            // maybe we should check for package here? But quote above doesn't
            // talk about packages, it talks about dot-less module names.
            DEBUG_printf("Warning: no dots in current module name and level>0\n");
            p = this_name + this_name_l;
        } else if (level != -1) {
            mp_raise_ImportError("invalid relative import");
        }

        uint new_mod_l = (mod_len == 0 ? (size_t)(p - this_name) : (size_t)(p - this_name) + 1 + mod_len);
        char *new_mod = alloca(new_mod_l);
        memcpy(new_mod, this_name, p - this_name);
        if (mod_len != 0) {
            new_mod[p - this_name] = '.';
            memcpy(new_mod + (p - this_name) + 1, mod_str, mod_len);
        }

        qstr new_mod_q = qstr_from_strn(new_mod, new_mod_l);
        DEBUG_printf("Resolved base name for relative import: '%s'\n", qstr_str(new_mod_q));
        if (new_mod_q == MP_QSTR_) {
<<<<<<< HEAD
            // CPython raises SystemError
            mp_raise_ImportError("cannot perform relative import");
=======
            mp_raise_msg(&mp_type_ValueError, "cannot perform relative import");
>>>>>>> c1ffac99
        }
        module_name = MP_OBJ_NEW_QSTR(new_mod_q);
        mod_str = new_mod;
        mod_len = new_mod_l;
    }

    // check if module already exists
    qstr module_name_qstr = mp_obj_str_get_qstr(module_name);
    mp_obj_t module_obj = mp_module_get(module_name_qstr);
    if (module_obj != MP_OBJ_NULL) {
        DEBUG_printf("Module already loaded\n");
        // If it's not a package, return module right away
        char *p = strchr(mod_str, '.');
        if (p == NULL) {
            return module_obj;
        }
        // If fromlist is not empty, return leaf module
        if (fromtuple != mp_const_none) {
            return module_obj;
        }
        // Otherwise, we need to return top-level package
        qstr pkg_name = qstr_from_strn(mod_str, p - mod_str);
        return mp_module_get(pkg_name);
    }
    DEBUG_printf("Module not yet loaded\n");

    uint last = 0;
    VSTR_FIXED(path, MICROPY_ALLOC_PATH_MAX)
    module_obj = MP_OBJ_NULL;
    mp_obj_t top_module_obj = MP_OBJ_NULL;
    mp_obj_t outer_module_obj = MP_OBJ_NULL;
    uint i;
    for (i = 1; i <= mod_len; i++) {
        if (i == mod_len || mod_str[i] == '.') {
            // create a qstr for the module name up to this depth
            qstr mod_name = qstr_from_strn(mod_str, i);
            DEBUG_printf("Processing module: %s\n", qstr_str(mod_name));
            DEBUG_printf("Previous path: =%.*s=\n", vstr_len(&path), vstr_str(&path));

            // find the file corresponding to the module name
            mp_import_stat_t stat;
            if (vstr_len(&path) == 0) {
                // first module in the dotted-name; search for a directory or file
                stat = find_file(mod_str, i, &path);
            } else {
                // latter module in the dotted-name; append to path
                vstr_add_char(&path, PATH_SEP_CHAR);
                vstr_add_strn(&path, mod_str + last, i - last);
                stat = stat_dir_or_file(&path);
            }
            DEBUG_printf("Current path: %.*s\n", vstr_len(&path), vstr_str(&path));

            if (stat == MP_IMPORT_STAT_NO_EXIST) {
                #if MICROPY_MODULE_WEAK_LINKS
                // check if there is a weak link to this module
                if (i == mod_len) {
                    mp_map_elem_t *el = mp_map_lookup((mp_map_t*)&mp_builtin_module_weak_links_map, MP_OBJ_NEW_QSTR(mod_name), MP_MAP_LOOKUP);
                    if (el == NULL) {
                        goto no_exist;
                    }
                    // found weak linked module
                    module_obj = el->value;
                } else {
                    no_exist:
                #else
                {
                #endif
                    // couldn't find the file, so fail
                    if (MICROPY_ERROR_REPORTING == MICROPY_ERROR_REPORTING_TERSE) {
                        mp_raise_ImportError("module not found");
                    } else {
                        mp_raise_msg_varg(&mp_type_ImportError,
                            "no module named '%q'", mod_name);
                    }
                }
            } else {
                // found the file, so get the module
                module_obj = mp_module_get(mod_name);
            }

            if (module_obj == MP_OBJ_NULL) {
                // module not already loaded, so load it!

                module_obj = mp_obj_new_module(mod_name);

                // if args[3] (fromtuple) has magic value False, set up
                // this module for command-line "-m" option (set module's
                // name to __main__ instead of real name).
                if (i == mod_len && fromtuple == mp_const_false) {
                    mp_obj_module_t *o = MP_OBJ_TO_PTR(module_obj);
                    mp_obj_dict_store(MP_OBJ_FROM_PTR(o->globals), MP_OBJ_NEW_QSTR(MP_QSTR___name__), MP_OBJ_NEW_QSTR(MP_QSTR___main__));
                    #if MICROPY_CPYTHON_COMPAT
                    // Store module as "__main__" in the dictionary of loaded modules (returned by sys.modules).
                    mp_obj_dict_store(MP_OBJ_FROM_PTR(&MP_STATE_VM(mp_loaded_modules_dict)), MP_OBJ_NEW_QSTR(MP_QSTR___main__), module_obj);
                    // Store real name in "__main__" attribute. Choosen semi-randonly, to reuse existing qstr's.
                    mp_obj_dict_store(MP_OBJ_FROM_PTR(o->globals), MP_OBJ_NEW_QSTR(MP_QSTR___main__), MP_OBJ_NEW_QSTR(mod_name));
                    #endif
                }

                if (stat == MP_IMPORT_STAT_DIR) {
                    DEBUG_printf("%.*s is dir\n", vstr_len(&path), vstr_str(&path));
                    // https://docs.python.org/3/reference/import.html
                    // "Specifically, any module that contains a __path__ attribute is considered a package."
                    mp_store_attr(module_obj, MP_QSTR___path__, mp_obj_new_str(vstr_str(&path), vstr_len(&path), false));
                    size_t orig_path_len = path.len;
                    vstr_add_char(&path, PATH_SEP_CHAR);
                    vstr_add_str(&path, "__init__.py");
                    if (stat_file_py_or_mpy(&path) != MP_IMPORT_STAT_FILE) {
                        //mp_warning("%s is imported as namespace package", vstr_str(&path));
                    } else {
                        do_load(module_obj, &path);
                    }
                    path.len = orig_path_len;
                } else { // MP_IMPORT_STAT_FILE
                    do_load(module_obj, &path);
                    // This should be the last component in the import path.  If there are
                    // remaining components then it's an ImportError because the current path
                    // (the module that was just loaded) is not a package.  This will be caught
                    // on the next iteration because the file will not exist.
                }
            }
            if (outer_module_obj != MP_OBJ_NULL) {
                qstr s = qstr_from_strn(mod_str + last, i - last);
                mp_store_attr(outer_module_obj, s, module_obj);
            }
            outer_module_obj = module_obj;
            if (top_module_obj == MP_OBJ_NULL) {
                top_module_obj = module_obj;
            }
            last = i + 1;
        }
    }

    // If fromlist is not empty, return leaf module
    if (fromtuple != mp_const_none) {
        return module_obj;
    }
    // Otherwise, we need to return top-level package
    return top_module_obj;
}
MP_DEFINE_CONST_FUN_OBJ_VAR_BETWEEN(mp_builtin___import___obj, 1, 5, mp_builtin___import__);<|MERGE_RESOLUTION|>--- conflicted
+++ resolved
@@ -350,12 +350,7 @@
         qstr new_mod_q = qstr_from_strn(new_mod, new_mod_l);
         DEBUG_printf("Resolved base name for relative import: '%s'\n", qstr_str(new_mod_q));
         if (new_mod_q == MP_QSTR_) {
-<<<<<<< HEAD
-            // CPython raises SystemError
-            mp_raise_ImportError("cannot perform relative import");
-=======
-            mp_raise_msg(&mp_type_ValueError, "cannot perform relative import");
->>>>>>> c1ffac99
+            mp_raise_ValueError("cannot perform relative import");
         }
         module_name = MP_OBJ_NEW_QSTR(new_mod_q);
         mod_str = new_mod;
