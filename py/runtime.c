--- conflicted
+++ resolved
@@ -107,7 +107,7 @@
     MP_STATE_VM(mp_module_builtins_override_dict) = NULL;
     #endif
 
-    #if MICROPY_FSUSERMOUNT
+    #ifdef MICROPY_FSUSERMOUNT
     // zero out the pointers to the user-mounted devices
     memset(MP_STATE_VM(fs_user_mount) + MICROPY_FATFS_NUM_PERSISTENT, 0,
            sizeof(MP_STATE_VM(fs_user_mount)) - MICROPY_FATFS_NUM_PERSISTENT);
@@ -1470,8 +1470,11 @@
 }
 
 NORETURN void mp_raise_msg(const mp_obj_type_t *exc_type, const char *msg) {
-<<<<<<< HEAD
-    nlr_raise(mp_obj_new_exception_msg_varg(exc_type, msg));
+    if (msg == NULL) {
+        nlr_raise(mp_obj_new_exception(exc_type));
+    } else {
+        nlr_raise(mp_obj_new_exception_msg(exc_type, msg));
+    }
 }
 
 NORETURN void mp_raise_msg_varg(const mp_obj_type_t *exc_type, const char *fmt, ...) {
@@ -1500,13 +1503,6 @@
 
 NORETURN void mp_raise_IndexError(const char *msg) {
     mp_raise_msg(&mp_type_IndexError, msg);
-=======
-    if (msg == NULL) {
-        nlr_raise(mp_obj_new_exception(exc_type));
-    } else {
-        nlr_raise(mp_obj_new_exception_msg(exc_type, msg));
-    }
->>>>>>> 869cdcfd
 }
 
 NORETURN void mp_raise_ValueError(const char *msg) {
