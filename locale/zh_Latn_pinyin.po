--- conflicted
+++ resolved
@@ -511,11 +511,7 @@
 
 #: ports/nrf/common-hal/audiobusio/I2SOut.c
 msgid "Device in use"
-<<<<<<< HEAD
-msgstr ""
-=======
 msgstr "Zhèngzài shǐyòng de shèbèi"
->>>>>>> 69234cc8
 
 #: shared-bindings/displayio/Display.c
 msgid "Display must have a 16 bit colorspace."
