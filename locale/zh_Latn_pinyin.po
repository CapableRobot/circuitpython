--- conflicted
+++ resolved
@@ -2650,14 +2650,12 @@
 #~ msgid "Address is not %d bytes long or is in wrong format"
 #~ msgstr "Dìzhǐ bùshì %d zì jié zhǎng, huòzhě géshì cuòwù"
 
-<<<<<<< HEAD
 #, c-format
 #~ msgid "Can not use dotstar with %s"
 #~ msgstr "Wúfǎ yǔ dotstar yīqǐ shǐyòng %s"
-=======
+
 #~ msgid "Attempted heap allocation when MicroPython VM not running.\n"
 #~ msgstr "MicroPython VM wèi yùnxíng shí chángshì duī fēnpèi.\n"
->>>>>>> 6c3d555b
 
 #~ msgid "Can't add services in Central mode"
 #~ msgstr "Wúfǎ zài zhōngyāng móshì xià tiānjiā fúwù"
