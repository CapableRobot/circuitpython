# SOME DESCRIPTIVE TITLE.
# Copyright (C) YEAR THE PACKAGE'S COPYRIGHT HOLDER
# This file is distributed under the same license as the PACKAGE package.
# FIRST AUTHOR <EMAIL@ADDRESS>, YEAR.
#
msgid ""
msgstr ""
"Project-Id-Version: \n"
"Report-Msgid-Bugs-To: \n"
<<<<<<< HEAD
"POT-Creation-Date: 2019-03-27 16:28-0400\n"
=======
"POT-Creation-Date: 2019-03-28 14:48+1100\n"
>>>>>>> a30bbe62
"PO-Revision-Date: 2018-12-20 22:15-0800\n"
"Last-Translator: Timothy <me@timothygarcia.ca>\n"
"Language-Team: fil\n"
"Language: fil\n"
"MIME-Version: 1.0\n"
"Content-Type: text/plain; charset=UTF-8\n"
"Content-Transfer-Encoding: 8bit\n"
"X-Generator: Poedit 2.1.1\n"

#: main.c
msgid ""
"\n"
"Code done running. Waiting for reload.\n"
msgstr ""

#: py/obj.c
msgid "  File \"%q\""
msgstr "  File \"%q\""

#: py/obj.c
msgid "  File \"%q\", line %d"
msgstr "  File \"%q\", line %d"

#: main.c
msgid " output:\n"
msgstr " output:\n"

#: py/objstr.c
#, c-format
msgid "%%c requires int or char"
msgstr "%%c nangangailangan ng int o char"

#: shared-bindings/microcontroller/Pin.c
msgid "%q in use"
msgstr "%q ay ginagamit"

#: py/obj.c
msgid "%q index out of range"
msgstr "%q indeks wala sa sakop"

#: py/obj.c
msgid "%q indices must be integers, not %s"
msgstr "%q indeks ay dapat integers, hindi %s"

<<<<<<< HEAD
#: shared-bindings/displayio/Shape.c shared-bindings/displayio/Group.c
=======
>>>>>>> a30bbe62
#: shared-bindings/bleio/CharacteristicBuffer.c
#: shared-bindings/displayio/Shape.c shared-bindings/displayio/Group.c
#, fuzzy
msgid "%q must be >= 1"
msgstr "aarehas na haba dapat ang buffer slices"

#: shared-bindings/fontio/BuiltinFont.c
#, fuzzy
msgid "%q should be an int"
msgstr "y ay dapat int"

#: py/bc.c py/objnamedtuple.c
msgid "%q() takes %d positional arguments but %d were given"
msgstr ""
"Ang %q() ay kumukuha ng %d positional arguments pero %d lang ang binigay"

#: py/argcheck.c
msgid "'%q' argument required"
msgstr "'%q' argument kailangan"

#: py/emitinlinethumb.c py/emitinlinextensa.c
#, c-format
msgid "'%s' expects a label"
msgstr "'%s' umaasa ng label"

#: py/emitinlinethumb.c py/emitinlinextensa.c
#, c-format
msgid "'%s' expects a register"
msgstr "Inaasahan ng '%s' ang isang rehistro"

#: py/emitinlinethumb.c
#, c-format
msgid "'%s' expects a special register"
msgstr "Inaasahan ng '%s' ang isang espesyal na register"

#: py/emitinlinethumb.c
#, c-format
msgid "'%s' expects an FPU register"
msgstr "Inaasahan ng '%s' ang isang FPU register"

#: py/emitinlinethumb.c
#, c-format
msgid "'%s' expects an address of the form [a, b]"
msgstr "Inaasahan ng '%s' ang isang address sa [a, b]"

#: py/emitinlinethumb.c py/emitinlinextensa.c
#, c-format
msgid "'%s' expects an integer"
msgstr "Inaasahan ng '%s' ang isang integer"

#: py/emitinlinethumb.c
#, c-format
msgid "'%s' expects at most r%d"
msgstr "Inaasahan ng '%s' ang hangang r%d"

#: py/emitinlinethumb.c
#, c-format
msgid "'%s' expects {r0, r1, ...}"
msgstr "Inaasahan ng '%s' ay {r0, r1, …}"

#: py/emitinlinextensa.c
#, c-format
msgid "'%s' integer %d is not within range %d..%d"
msgstr "'%s' integer %d ay wala sa sakop ng %d..%d"

#: py/emitinlinethumb.c
#, c-format
msgid "'%s' integer 0x%x does not fit in mask 0x%x"
msgstr "'%s' integer 0x%x ay wala sa mask na sakop ng 0x%x"

#: py/obj.c
#, c-format
msgid "'%s' object does not support item assignment"
msgstr "'%s' object hindi sumusuporta ng item assignment"

#: py/obj.c
#, c-format
msgid "'%s' object does not support item deletion"
msgstr "'%s' object ay hindi sumusuporta sa pagtanggal ng item"

#: py/runtime.c
msgid "'%s' object has no attribute '%q'"
msgstr "'%s' object ay walang attribute '%q'"

#: py/runtime.c
#, c-format
msgid "'%s' object is not an iterator"
msgstr "'%s' object ay hindi iterator"

#: py/objtype.c py/runtime.c
#, c-format
msgid "'%s' object is not callable"
msgstr "'%s' object hindi matatawag"

#: py/runtime.c
#, c-format
msgid "'%s' object is not iterable"
msgstr "'%s' object ay hindi ma i-iterable"

#: py/obj.c
#, c-format
msgid "'%s' object is not subscriptable"
msgstr "'%s' object ay hindi maaaring i-subscript"

#: py/objstr.c
msgid "'=' alignment not allowed in string format specifier"
msgstr "'=' Gindi pinapayagan ang alignment sa pag specify ng string format"

#: shared-module/struct/__init__.c
msgid "'S' and 'O' are not supported format types"
msgstr "Ang 'S' at 'O' ay hindi suportadong uri ng format"

#: py/compile.c
msgid "'align' requires 1 argument"
msgstr "'align' kailangan ng 1 argument"

#: py/compile.c
msgid "'await' outside function"
msgstr "'await' sa labas ng function"

#: py/compile.c
msgid "'break' outside loop"
msgstr "'break' sa labas ng loop"

#: py/compile.c
msgid "'continue' outside loop"
msgstr "'continue' sa labas ng loop"

#: py/compile.c
msgid "'data' requires at least 2 arguments"
msgstr "'data' kailangan ng hindi bababa sa 2 argument"

#: py/compile.c
msgid "'data' requires integer arguments"
msgstr "'data' kailangan ng integer arguments"

#: py/compile.c
msgid "'label' requires 1 argument"
msgstr "'label' kailangan ng 1 argument"

#: py/compile.c
msgid "'return' outside function"
msgstr "'return' sa labas ng function"

#: py/compile.c
msgid "'yield' outside function"
msgstr "'yield' sa labas ng function"

#: py/compile.c
msgid "*x must be assignment target"
msgstr "*x ay dapat na assignment target"

#: py/obj.c
msgid ", in %q\n"
msgstr ", sa %q\n"

#: py/objcomplex.c
msgid "0.0 to a complex power"
msgstr "0.0 para sa complex power"

#: py/modbuiltins.c
msgid "3-arg pow() not supported"
msgstr "3-arg pow() hindi suportado"

#: ports/atmel-samd/common-hal/rotaryio/IncrementalEncoder.c
msgid "A hardware interrupt channel is already in use"
msgstr "Isang channel ng hardware interrupt ay ginagamit na"

#: shared-bindings/bleio/Address.c
#, c-format
msgid "Address is not %d bytes long or is in wrong format"
msgstr ""

#: shared-bindings/bleio/Address.c
#, fuzzy, c-format
msgid "Address must be %d bytes long"
msgstr "ang palette ay dapat 32 bytes ang haba"

#: ports/nrf/common-hal/busio/I2C.c
msgid "All I2C peripherals are in use"
msgstr "Lahat ng I2C peripherals ginagamit"

#: ports/nrf/common-hal/busio/SPI.c
msgid "All SPI peripherals are in use"
msgstr "Lahat ng SPI peripherals ay ginagamit"

#: ports/nrf/common-hal/busio/UART.c
#, fuzzy
msgid "All UART peripherals are in use"
msgstr "Lahat ng I2C peripherals ginagamit"

#: ports/atmel-samd/common-hal/audioio/AudioOut.c
msgid "All event channels in use"
msgstr "Lahat ng event channels ginagamit"

#: ports/atmel-samd/audio_dma.c ports/atmel-samd/common-hal/audiobusio/PDMIn.c
msgid "All sync event channels in use"
msgstr "Lahat ng sync event channels ay ginagamit"

#: shared-bindings/pulseio/PWMOut.c
msgid "All timers for this pin are in use"
msgstr "Lahat ng timers para sa pin na ito ay ginagamit"

<<<<<<< HEAD
#: ports/atmel-samd/common-hal/pulseio/PulseOut.c
#: ports/atmel-samd/common-hal/frequencyio/FrequencyIn.c
=======
>>>>>>> a30bbe62
#: ports/atmel-samd/common-hal/audioio/AudioOut.c
#: ports/atmel-samd/common-hal/pulseio/PulseOut.c
#: ports/atmel-samd/common-hal/frequencyio/FrequencyIn.c
#: ports/nrf/common-hal/pulseio/PulseOut.c shared-bindings/pulseio/PWMOut.c
#: shared-module/_pew/PewPew.c
msgid "All timers in use"
msgstr "Lahat ng timer ginagamit"

#: ports/nrf/common-hal/analogio/AnalogOut.c
msgid "AnalogOut functionality not supported"
msgstr "Hindi supportado ang AnalogOut"

#: shared-bindings/analogio/AnalogOut.c
msgid "AnalogOut is only 16 bits. Value must be less than 65536."
msgstr "AnalogOut ay 16 bits. Value ay dapat hindi hihigit pa sa 65536."

#: ports/atmel-samd/common-hal/analogio/AnalogOut.c
msgid "AnalogOut not supported on given pin"
msgstr "Hindi supportado ang AnalogOut sa ibinigay na pin"

#: ports/atmel-samd/common-hal/pulseio/PulseOut.c
msgid "Another send is already active"
msgstr "Isa pang send ay aktibo na"

#: shared-bindings/pulseio/PulseOut.c
msgid "Array must contain halfwords (type 'H')"
msgstr "May halfwords (type 'H') dapat ang array"

#: shared-bindings/nvm/ByteArray.c
msgid "Array values should be single bytes."
msgstr "Array values ay dapat single bytes."

#: supervisor/shared/safe_mode.c
msgid "Attempted heap allocation when MicroPython VM not running.\n"
msgstr ""

#: main.c
msgid "Auto-reload is off.\n"
msgstr "Awtomatikong pag re-reload ay OFF.\n"

#: main.c
msgid ""
"Auto-reload is on. Simply save files over USB to run them or enter REPL to "
"disable.\n"
msgstr ""
"Ang awtomatikong pag re-reload ay ON. i-save lamang ang mga files sa USB "
"para patakbuhin sila o pasukin ang REPL para i-disable ito.\n"

#: ports/atmel-samd/common-hal/audiobusio/I2SOut.c
msgid "Bit clock and word select must share a clock unit"
msgstr "Ang bit clock at word select dapat makibahagi sa isang clock unit"

#: shared-bindings/audiobusio/PDMIn.c
msgid "Bit depth must be multiple of 8."
msgstr "Bit depth ay dapat multiple ng 8."

#: ports/atmel-samd/common-hal/rotaryio/IncrementalEncoder.c
msgid "Both pins must support hardware interrupts"
msgstr "Ang parehong mga pin ay dapat na sumusuporta sa hardware interrupts"

#: shared-bindings/supervisor/__init__.c
msgid "Brightness must be between 0 and 255"
msgstr "Ang liwanag ay dapat sa gitna ng 0 o 255"

#: shared-bindings/displayio/Display.c
msgid "Brightness not adjustable"
msgstr ""

#: shared-module/usb_hid/Device.c
#, c-format
msgid "Buffer incorrect size. Should be %d bytes."
msgstr "Mali ang size ng buffer. Dapat %d bytes."

#: shared-bindings/busio/I2C.c shared-bindings/bitbangio/I2C.c
msgid "Buffer must be at least length 1"
msgstr "Buffer dapat ay hindi baba sa 1 na haba"

#: ports/atmel-samd/common-hal/displayio/ParallelBus.c
#: ports/nrf/common-hal/displayio/ParallelBus.c
#, fuzzy, c-format
msgid "Bus pin %d is already in use"
msgstr "Ginagamit na ang DAC"

#: shared-bindings/bleio/UUID.c
#, fuzzy
msgid "Byte buffer must be 16 bytes."
msgstr "buffer ay dapat bytes-like object"

#: shared-bindings/nvm/ByteArray.c
msgid "Bytes must be between 0 and 255."
msgstr "Sa gitna ng 0 o 255 dapat ang bytes."

#: shared-bindings/_pixelbuf/PixelBuf.c
#, c-format
msgid "Can not use dotstar with %s"
msgstr ""

#: shared-bindings/bleio/Device.c
msgid "Can't add services in Central mode"
msgstr "Hindi maarang maglagay ng service sa Central mode"

#: shared-bindings/bleio/Device.c
msgid "Can't advertise in Central mode"
msgstr "Hindi ma advertise habang nasa Central mode"

#: shared-bindings/bleio/Device.c
msgid "Can't change the name in Central mode"
msgstr "Hindi mapalitan ang pangalan sa Central mode"

#: shared-bindings/bleio/Device.c
msgid "Can't connect in Peripheral mode"
msgstr "Hindi maconnect sa Peripheral mode"

<<<<<<< HEAD
#: shared-bindings/pulseio/PulseIn.c shared-bindings/displayio/Bitmap.c
=======
#: shared-bindings/displayio/Bitmap.c shared-bindings/pulseio/PulseIn.c
>>>>>>> a30bbe62
msgid "Cannot delete values"
msgstr "Hindi mabura ang values"

#: ports/atmel-samd/common-hal/digitalio/DigitalInOut.c
#: ports/nrf/common-hal/digitalio/DigitalInOut.c
msgid "Cannot get pull while in output mode"
msgstr "Hindi makakakuha ng pull habang nasa output mode"

#: ports/nrf/common-hal/microcontroller/Processor.c
#, fuzzy
msgid "Cannot get temperature"
msgstr "Hindi makuha ang temperatura. status 0x%02x"

#: ports/atmel-samd/common-hal/audioio/AudioOut.c
msgid "Cannot output both channels on the same pin"
msgstr "Hindi maaaring output ang mga parehong channel sa parehong pin"

#: shared-module/bitbangio/SPI.c
msgid "Cannot read without MISO pin."
msgstr "Hindi maaring mabasa kapag walang MISO pin."

#: shared-bindings/audiobusio/PDMIn.c
msgid "Cannot record to a file"
msgstr "Hindi ma-record sa isang file"

#: shared-module/storage/__init__.c
msgid "Cannot remount '/' when USB is active."
msgstr "Hindi ma-remount '/' kapag aktibo ang USB."

#: ports/atmel-samd/common-hal/microcontroller/__init__.c
msgid "Cannot reset into bootloader because no bootloader is present."
msgstr "Hindi ma-reset sa bootloader dahil walang bootloader."

#: shared-bindings/digitalio/DigitalInOut.c
msgid "Cannot set value when direction is input."
msgstr "Hindi ma i-set ang value kapag ang direksyon ay input."

#: py/objslice.c
msgid "Cannot subclass slice"
msgstr "Hindi magawa ang sublcass slice"

#: shared-module/bitbangio/SPI.c
msgid "Cannot transfer without MOSI and MISO pins."
msgstr "Hindi maaaring ilipat kapag walang MOSI at MISO pin."

#: extmod/moductypes.c
msgid "Cannot unambiguously get sizeof scalar"
msgstr "Hindi puedeng hindi sigurado ang get sizeof scalar"

#: shared-module/bitbangio/SPI.c
msgid "Cannot write without MOSI pin."
msgstr "Hindi maaring isulat kapag walang MOSI pin."

#: shared-bindings/bleio/Service.c
msgid "Characteristic UUID doesn't match Service UUID"
msgstr ""

#: ports/nrf/common-hal/bleio/Service.c
msgid "Characteristic already in use by another Service."
msgstr ""

#: shared-bindings/bleio/CharacteristicBuffer.c
msgid "CharacteristicBuffer writing not provided"
msgstr ""

#: shared-module/bitbangio/SPI.c
msgid "Clock pin init failed."
msgstr "Nabigo sa pag init ng Clock pin."

#: shared-module/bitbangio/I2C.c
msgid "Clock stretch too long"
msgstr "Masyadong mahaba ang Clock stretch"

#: ports/atmel-samd/common-hal/audiobusio/I2SOut.c
msgid "Clock unit in use"
msgstr "Clock unit ginagamit"

#: shared-bindings/_pew/PewPew.c
msgid "Column entry must be digitalio.DigitalInOut"
msgstr ""

#: shared-bindings/displayio/ParallelBus.c shared-bindings/displayio/FourWire.c
#, fuzzy
msgid "Command must be an int between 0 and 255"
msgstr "Sa gitna ng 0 o 255 dapat ang bytes."

#: ports/nrf/common-hal/bleio/UUID.c
#, c-format
msgid "Could not decode ble_uuid, err 0x%04x"
msgstr ""

#: ports/atmel-samd/common-hal/busio/UART.c
msgid "Could not initialize UART"
msgstr "Hindi ma-initialize ang UART"

#: shared-module/audioio/Mixer.c shared-module/audioio/WaveFile.c
msgid "Couldn't allocate first buffer"
msgstr "Hindi ma-iallocate ang first buffer"

#: shared-module/audioio/Mixer.c shared-module/audioio/WaveFile.c
msgid "Couldn't allocate second buffer"
msgstr "Hindi ma-iallocate ang second buffer"

#: supervisor/shared/safe_mode.c
msgid "Crash into the HardFault_Handler.\n"
msgstr "Nagcrash sa HardFault_Handler.\n"

#: ports/atmel-samd/common-hal/audioio/AudioOut.c
msgid "DAC already in use"
msgstr "Ginagamit na ang DAC"

#: ports/atmel-samd/common-hal/displayio/ParallelBus.c
#: ports/nrf/common-hal/displayio/ParallelBus.c
#, fuzzy
msgid "Data 0 pin must be byte aligned"
msgstr "graphic ay dapat 2048 bytes ang haba"

#: shared-module/audioio/WaveFile.c
msgid "Data chunk must follow fmt chunk"
msgstr "Dapat sunurin ng Data chunk ang fmt chunk"

#: ports/nrf/common-hal/bleio/Peripheral.c
#: ports/nrf/common-hal/bleio/Broadcaster.c
#, fuzzy
msgid "Data too large for advertisement packet"
msgstr "Hindi makasya ang data sa loob ng advertisement packet"

#: ports/nrf/common-hal/bleio/Device.c
#, fuzzy
msgid "Data too large for the advertisement packet"
msgstr "Hindi makasya ang data sa loob ng advertisement packet"

#: shared-bindings/audiobusio/PDMIn.c
msgid "Destination capacity is smaller than destination_length."
msgstr ""
"Ang kapasidad ng destinasyon ay mas maliit kaysa sa destination_length."

#: shared-bindings/displayio/Display.c
msgid "Display rotation must be in 90 degree increments"
msgstr ""

#: shared-bindings/digitalio/DigitalInOut.c
msgid "Drive mode not used when direction is input."
msgstr "Drive mode ay hindi ginagamit kapag ang direksyon ay input."

#: ports/atmel-samd/common-hal/pulseio/PulseIn.c
#: ports/atmel-samd/common-hal/frequencyio/FrequencyIn.c
msgid "EXTINT channel already in use"
msgstr "Ginagamit na ang EXTINT channel"

#: extmod/modure.c
msgid "Error in regex"
msgstr "May pagkakamali sa REGEX"

<<<<<<< HEAD
#: shared-bindings/microcontroller/Pin.c shared-bindings/pulseio/PulseOut.c
#: shared-bindings/neopixel_write/__init__.c
=======
#: shared-bindings/microcontroller/Pin.c
#: shared-bindings/neopixel_write/__init__.c shared-bindings/pulseio/PulseOut.c
>>>>>>> a30bbe62
#: shared-bindings/terminalio/Terminal.c
msgid "Expected a %q"
msgstr "Umasa ng %q"

#: shared-bindings/bleio/CharacteristicBuffer.c
#, fuzzy
msgid "Expected a Characteristic"
msgstr "Hindi mabasa and Characteristic."

#: shared-bindings/bleio/Characteristic.c shared-bindings/bleio/Service.c
#: shared-bindings/bleio/Descriptor.c
#, fuzzy
msgid "Expected a UUID"
msgstr "Umasa ng %q"

#: shared-module/_pixelbuf/PixelBuf.c
#, c-format
msgid "Expected tuple of length %d, got %d"
msgstr ""

#: ports/nrf/common-hal/bleio/Device.c
#, fuzzy
msgid "Failed to acquire mutex"
msgstr "Nabigo sa pag kuha ng mutex, status: 0x%08lX"

#: ports/nrf/common-hal/bleio/Characteristic.c ports/nrf/sd_mutex.c
#, fuzzy, c-format
msgid "Failed to acquire mutex, err 0x%04x"
msgstr "Nabigo sa pag kuha ng mutex, status: 0x%08lX"

#: ports/nrf/common-hal/bleio/Service.c
#, fuzzy, c-format
msgid "Failed to add characteristic, err 0x%04x"
msgstr "Nabigo sa paglagay ng characteristic, status: 0x%08lX"

#: ports/nrf/common-hal/bleio/Device.c
#, fuzzy
msgid "Failed to add service"
msgstr "Hindi matagumpay ang paglagay ng service, status: 0x%08lX"

#: ports/nrf/common-hal/bleio/Peripheral.c
#, fuzzy, c-format
msgid "Failed to add service, err 0x%04x"
msgstr "Hindi matagumpay ang paglagay ng service, status: 0x%08lX"

#: ports/atmel-samd/common-hal/busio/UART.c ports/nrf/common-hal/busio/UART.c
msgid "Failed to allocate RX buffer"
msgstr "Nabigong ilaan ang RX buffer"

#: ports/atmel-samd/common-hal/pulseio/PulseIn.c
#: ports/nrf/common-hal/pulseio/PulseIn.c
#, c-format
msgid "Failed to allocate RX buffer of %d bytes"
msgstr "Nabigong ilaan ang RX buffer ng %d bytes"

#: ports/nrf/common-hal/bleio/Adapter.c
#, fuzzy
msgid "Failed to change softdevice state"
msgstr "Nabigo sa pagbago ng softdevice state, error: 0x%08lX"

#: ports/nrf/common-hal/bleio/Device.c
#, fuzzy
msgid "Failed to connect:"
msgstr "Hindi makaconnect, status: 0x%08lX"

#: ports/nrf/common-hal/bleio/Device.c
#, fuzzy
msgid "Failed to continue scanning"
msgstr "Hindi maituloy ang pag scan, status: 0x%0xlX"

#: ports/nrf/common-hal/bleio/Scanner.c
#, fuzzy, c-format
msgid "Failed to continue scanning, err 0x%04x"
msgstr "Hindi maituloy ang pag scan, status: 0x%0xlX"

#: ports/nrf/common-hal/bleio/Device.c
#, fuzzy
msgid "Failed to create mutex"
msgstr "Hindi matagumpay ang pagbuo ng mutex, status: 0x%0xlX"

#: ports/nrf/common-hal/bleio/Device.c
#, fuzzy
msgid "Failed to discover services"
msgstr "Nabigo sa pagdiscover ng services, status: 0x%08lX"

#: ports/nrf/common-hal/bleio/Adapter.c
#, fuzzy
msgid "Failed to get local address"
msgstr "Nabigo sa pagkuha ng local na address, , error: 0x%08lX"

#: ports/nrf/common-hal/bleio/Adapter.c
#, fuzzy
msgid "Failed to get softdevice state"
msgstr "Nabigo sa pagkuha ng softdevice state, error: 0x%08lX"

#: ports/nrf/common-hal/bleio/Characteristic.c
#, c-format
msgid "Failed to notify or indicate attribute value, err 0x%04x"
msgstr ""

#: ports/nrf/common-hal/bleio/Characteristic.c
#, fuzzy, c-format
msgid "Failed to read CCCD value, err 0x%04x"
msgstr "Hindi mabasa ang value ng attribute, status: 0x%08lX"

#: ports/nrf/common-hal/bleio/Characteristic.c
#, c-format
msgid "Failed to read attribute value, err 0x%04x"
msgstr ""

#: ports/nrf/common-hal/bleio/Characteristic.c
#, fuzzy, c-format
msgid "Failed to read gatts value, err 0x%04x"
msgstr "Hindi maisulat ang gatts value, status: 0x%08lX"

#: ports/nrf/common-hal/bleio/UUID.c
#, fuzzy, c-format
msgid "Failed to register Vendor-Specific UUID, err 0x%04x"
msgstr "Hindi matagumpay ang paglagay ng Vender Specific UUID, status: 0x%08lX"

#: ports/nrf/common-hal/bleio/Device.c
#, fuzzy
msgid "Failed to release mutex"
msgstr "Nabigo sa pagrelease ng mutex, status: 0x%08lX"

#: ports/nrf/common-hal/bleio/Characteristic.c ports/nrf/sd_mutex.c
#, fuzzy, c-format
msgid "Failed to release mutex, err 0x%04x"
msgstr "Nabigo sa pagrelease ng mutex, status: 0x%08lX"

#: ports/nrf/common-hal/bleio/Device.c
#, fuzzy
msgid "Failed to start advertising"
msgstr "Hindi masimulaan ang advertisement, status: 0x%08lX"

#: ports/nrf/common-hal/bleio/Peripheral.c
#: ports/nrf/common-hal/bleio/Broadcaster.c
#, fuzzy, c-format
msgid "Failed to start advertising, err 0x%04x"
msgstr "Hindi masimulaan ang advertisement, status: 0x%08lX"

#: ports/nrf/common-hal/bleio/Device.c
#, fuzzy
msgid "Failed to start scanning"
msgstr "Hindi masimulaan mag i-scan, status: 0x%0xlX"

#: ports/nrf/common-hal/bleio/Scanner.c
#, fuzzy, c-format
msgid "Failed to start scanning, err 0x%04x"
msgstr "Hindi masimulaan mag i-scan, status: 0x%0xlX"

#: ports/nrf/common-hal/bleio/Device.c
#, fuzzy
msgid "Failed to stop advertising"
msgstr "Hindi mahinto ang advertisement, status: 0x%08lX"

#: ports/nrf/common-hal/bleio/Peripheral.c
#: ports/nrf/common-hal/bleio/Broadcaster.c
#, fuzzy, c-format
msgid "Failed to stop advertising, err 0x%04x"
msgstr "Hindi mahinto ang advertisement, status: 0x%08lX"

#: ports/nrf/common-hal/bleio/Characteristic.c
#, fuzzy, c-format
msgid "Failed to write attribute value, err 0x%04x"
msgstr "Hindi maisulat ang attribute value, status: 0x%08lX"

#: ports/nrf/common-hal/bleio/Characteristic.c
#, fuzzy, c-format
msgid "Failed to write gatts value, err 0x%04x"
msgstr "Hindi maisulat ang gatts value, status: 0x%08lX"

#: py/moduerrno.c
msgid "File exists"
msgstr "Mayroong file"

#: ports/nrf/supervisor/internal_flash.c
msgid "Flash erase failed"
msgstr ""

#: ports/nrf/supervisor/internal_flash.c
#, c-format
msgid "Flash erase failed to start, err 0x%04x"
msgstr ""

#: ports/nrf/supervisor/internal_flash.c
msgid "Flash write failed"
msgstr ""

#: ports/nrf/supervisor/internal_flash.c
#, c-format
msgid "Flash write failed to start, err 0x%04x"
msgstr ""

#: ports/atmel-samd/common-hal/frequencyio/FrequencyIn.c
msgid "Frequency captured is above capability. Capture Paused."
msgstr ""

<<<<<<< HEAD
#: shared-bindings/busio/I2C.c shared-bindings/busio/SPI.c
#: shared-bindings/bitbangio/I2C.c shared-bindings/bitbangio/SPI.c
=======
#: shared-bindings/bitbangio/I2C.c shared-bindings/bitbangio/SPI.c
#: shared-bindings/busio/SPI.c shared-bindings/busio/I2C.c
>>>>>>> a30bbe62
msgid "Function requires lock"
msgstr "Function nangangailangan ng lock"

#: shared-module/displayio/Group.c
msgid "Group full"
msgstr "Puno ang group"

#: extmod/vfs_posix_file.c py/objstringio.c
msgid "I/O operation on closed file"
msgstr "I/O operasyon sa saradong file"

#: extmod/machine_i2c.c
msgid "I2C operation not supported"
msgstr "Hindi supportado ang operasyong I2C"

#: py/persistentcode.c
msgid ""
"Incompatible .mpy file. Please update all .mpy files. See http://adafru.it/"
"mpy-update for more info."
msgstr ""
".mpy file hindi compatible. Maaring i-update lahat ng .mpy files. See http://"
"adafru.it/mpy-update for more info."

#: shared-bindings/_pew/PewPew.c
msgid "Incorrect buffer size"
msgstr ""

#: py/moduerrno.c
msgid "Input/output error"
msgstr "May mali sa Input/Output"

#: shared-module/displayio/OnDiskBitmap.c
msgid "Invalid BMP file"
msgstr "Mali ang BMP file"

#: ports/atmel-samd/common-hal/pulseio/PWMOut.c
#: ports/nrf/common-hal/pulseio/PWMOut.c shared-bindings/pulseio/PWMOut.c
msgid "Invalid PWM frequency"
msgstr "Mali ang PWM frequency"

#: py/moduerrno.c
msgid "Invalid argument"
msgstr "Maling argumento"

#: ports/atmel-samd/common-hal/audiobusio/I2SOut.c
msgid "Invalid bit clock pin"
msgstr "Mali ang bit clock pin"

#: ports/nrf/common-hal/busio/UART.c
msgid "Invalid buffer size"
msgstr "Mali ang buffer size"

#: ports/atmel-samd/common-hal/frequencyio/FrequencyIn.c
msgid "Invalid capture period. Valid range: 1 - 500"
msgstr ""

#: shared-bindings/audioio/Mixer.c
msgid "Invalid channel count"
msgstr "Maling bilang ng channel"

#: ports/atmel-samd/common-hal/audiobusio/PDMIn.c
msgid "Invalid clock pin"
msgstr "Mali ang clock pin"

#: ports/atmel-samd/common-hal/audiobusio/I2SOut.c
#: ports/atmel-samd/common-hal/audiobusio/PDMIn.c
msgid "Invalid data pin"
msgstr "Mali ang data pin"

#: shared-bindings/digitalio/DigitalInOut.c
msgid "Invalid direction."
msgstr "Mali ang direksyon."

#: shared-module/audioio/WaveFile.c
msgid "Invalid file"
msgstr "Mali ang file"

#: shared-module/audioio/WaveFile.c
msgid "Invalid format chunk size"
msgstr "Mali ang format ng chunk size"

#: shared-bindings/busio/SPI.c shared-bindings/bitbangio/SPI.c
msgid "Invalid number of bits"
msgstr "Mali ang bilang ng bits"

#: shared-bindings/busio/SPI.c shared-bindings/bitbangio/SPI.c
msgid "Invalid phase"
msgstr "Mali ang phase"

#: ports/atmel-samd/common-hal/touchio/TouchIn.c
#: ports/atmel-samd/common-hal/audioio/AudioOut.c
#: shared-bindings/pulseio/PWMOut.c
msgid "Invalid pin"
msgstr "Mali ang pin"

#: ports/atmel-samd/common-hal/audioio/AudioOut.c
msgid "Invalid pin for left channel"
msgstr "Mali ang pin para sa kaliwang channel"

#: ports/atmel-samd/common-hal/audioio/AudioOut.c
msgid "Invalid pin for right channel"
msgstr "Mali ang pin para sa kanang channel"

#: ports/atmel-samd/common-hal/busio/I2C.c
<<<<<<< HEAD
#: ports/atmel-samd/common-hal/busio/SPI.c
#: ports/atmel-samd/common-hal/busio/UART.c
=======
#: ports/atmel-samd/common-hal/busio/UART.c
#: ports/atmel-samd/common-hal/busio/SPI.c
>>>>>>> a30bbe62
#: ports/atmel-samd/common-hal/i2cslave/I2CSlave.c
#: ports/nrf/common-hal/busio/I2C.c
msgid "Invalid pins"
msgstr "Mali ang pins"

#: shared-bindings/busio/SPI.c shared-bindings/bitbangio/SPI.c
msgid "Invalid polarity"
msgstr "Mali ang polarity"

#: shared-bindings/microcontroller/__init__.c
msgid "Invalid run mode."
msgstr "Mali ang run mode."

#: shared-bindings/audioio/Mixer.c
msgid "Invalid voice count"
msgstr "Maling bilang ng voice"

#: shared-module/audioio/WaveFile.c
msgid "Invalid wave file"
msgstr "May hindi tama sa wave file"

#: py/compile.c
msgid "LHS of keyword arg must be an id"
msgstr "LHS ng keyword arg ay dapat na id"

#: shared-module/displayio/Group.c
msgid "Layer must be a Group or TileGrid subclass."
msgstr ""

#: py/objslice.c
msgid "Length must be an int"
msgstr "Haba ay dapat int"

#: py/objslice.c
msgid "Length must be non-negative"
msgstr "Haba ay dapat hindi negatibo"

#: supervisor/shared/safe_mode.c
msgid ""
"Looks like our core CircuitPython code crashed hard. Whoops!\n"
"Please file an issue at https://github.com/adafruit/circuitpython/issues\n"
" with the contents of your CIRCUITPY drive and this message:\n"
msgstr ""
"Mukhang ang core CircuitPython code nag crash. Ay!\n"
"Maaring mag file ng issue sa https://github.com/adafruit/circuitpython/"
"issues\n"
"kasama ng laman ng iyong CIRCUITPY drive at ang message na ito:\n"

#: shared-module/bitbangio/SPI.c
msgid "MISO pin init failed."
msgstr "Hindi ma-initialize ang MISO pin."

#: shared-module/bitbangio/SPI.c
msgid "MOSI pin init failed."
msgstr "Hindi ma-initialize ang MOSI pin."

#: shared-module/displayio/Shape.c
#, c-format
msgid "Maximum x value when mirrored is %d"
msgstr ""

#: supervisor/shared/safe_mode.c
msgid "MicroPython NLR jump failed. Likely memory corruption.\n"
msgstr "CircuitPython NLR jump nabigo. Maaring memory corruption.\n"

#: supervisor/shared/safe_mode.c
msgid "MicroPython fatal error.\n"
msgstr "CircuitPython fatal na pagkakamali.\n"

#: shared-bindings/audiobusio/PDMIn.c
msgid "Microphone startup delay must be in range 0.0 to 1.0"
msgstr "Ang delay ng startup ng mikropono ay dapat na nasa 0.0 hanggang 1.0"

#: shared-bindings/displayio/Display.c
msgid "Must be a Group subclass."
msgstr ""

#: ports/atmel-samd/common-hal/analogio/AnalogOut.c
msgid "No DAC on chip"
msgstr "Walang DAC sa chip"

#: ports/atmel-samd/common-hal/audiobusio/I2SOut.c
#: ports/atmel-samd/common-hal/audioio/AudioOut.c
msgid "No DMA channel found"
msgstr "Walang DMA channel na mahanap"

#: ports/atmel-samd/common-hal/busio/UART.c ports/nrf/common-hal/busio/UART.c
msgid "No RX pin"
msgstr "Walang RX pin"

#: ports/atmel-samd/common-hal/busio/UART.c ports/nrf/common-hal/busio/UART.c
msgid "No TX pin"
msgstr "Walang TX pin"

#: ports/atmel-samd/common-hal/frequencyio/FrequencyIn.c
msgid "No available clocks"
msgstr ""

#: supervisor/shared/board_busses.c
msgid "No default I2C bus"
msgstr "Walang default na I2C bus"

#: supervisor/shared/board_busses.c
msgid "No default SPI bus"
msgstr "Walang default SPI bus"

#: supervisor/shared/board_busses.c
msgid "No default UART bus"
msgstr "Walang default UART bus"

#: ports/atmel-samd/common-hal/touchio/TouchIn.c
msgid "No free GCLKs"
msgstr "Walang libreng GCLKs"

#: shared-bindings/os/__init__.c
msgid "No hardware random available"
msgstr "Walang magagamit na hardware random"

#: ports/atmel-samd/common-hal/pulseio/PulseIn.c
#: ports/atmel-samd/common-hal/frequencyio/FrequencyIn.c
msgid "No hardware support on pin"
msgstr "Walang support sa hardware ang pin"

#: py/moduerrno.c
msgid "No space left on device"
msgstr ""

#: py/moduerrno.c
msgid "No such file/directory"
msgstr "Walang file/directory"

#: shared-bindings/bleio/CharacteristicBuffer.c
#, fuzzy
msgid "Not connected"
msgstr "Hindi maka connect sa AP"

#: shared-bindings/audiobusio/I2SOut.c shared-bindings/audioio/AudioOut.c
msgid "Not playing"
msgstr "Hindi playing"

#: shared-bindings/util.c
msgid ""
"Object has been deinitialized and can no longer be used. Create a new object."
msgstr ""
"Object ay deinitialized at hindi na magagamit. Lumikha ng isang bagong "
"Object."

#: ports/nrf/common-hal/busio/UART.c
msgid "Odd parity is not supported"
msgstr "Odd na parity ay hindi supportado"

#: ports/atmel-samd/common-hal/audiobusio/PDMIn.c
msgid "Only 8 or 16 bit mono with "
msgstr "Tanging 8 o 16 na bit mono na may "

#: shared-module/displayio/OnDiskBitmap.c
#, c-format
msgid ""
"Only Windows format, uncompressed BMP supported: given header size is %d"
msgstr ""

#: shared-module/displayio/Bitmap.c
msgid "Only bit maps of 8 bit color or less are supported"
msgstr "Tanging bit maps na may 8 bit color o mas mababa ang supportado"

#: shared-module/displayio/OnDiskBitmap.c
#, c-format
msgid ""
"Only monochrome, indexed 8bpp, and 16bpp or greater BMPs supported: %d bpp "
"given"
msgstr ""

#: shared-bindings/_pixelbuf/PixelBuf.c
#, fuzzy
msgid "Only slices with step=1 (aka None) are supported"
msgstr "ang mga slices lamang na may hakbang = 1 (aka None) ang sinusuportahan"

#: shared-bindings/audiobusio/PDMIn.c
msgid "Oversample must be multiple of 8."
msgstr "Oversample ay dapat multiple ng 8."

#: shared-bindings/pulseio/PWMOut.c
msgid ""
"PWM duty_cycle must be between 0 and 65535 inclusive (16 bit resolution)"
msgstr "PWM duty_cycle ay dapat sa loob ng 0 at 65535 (16 bit resolution)"

#: shared-bindings/pulseio/PWMOut.c
msgid ""
"PWM frequency not writable when variable_frequency is False on construction."
msgstr ""
"PWM frequency hindi writable kapag variable_frequency ay False sa pag buo."

#: py/moduerrno.c
msgid "Permission denied"
msgstr "Walang pahintulot"

#: ports/atmel-samd/common-hal/analogio/AnalogIn.c
#: ports/nrf/common-hal/analogio/AnalogIn.c
msgid "Pin does not have ADC capabilities"
msgstr "Ang pin ay walang kakayahan sa ADC"

#: shared-bindings/_pixelbuf/PixelBuf.c
msgid "Pixel beyond bounds of buffer"
msgstr ""

#: py/builtinhelp.c
msgid "Plus any modules on the filesystem\n"
msgstr "Kasama ang kung ano pang modules na sa filesystem\n"

#: main.c
msgid "Press any key to enter the REPL. Use CTRL-D to reload."
msgstr ""
"Pindutin ang anumang key upang pumasok sa REPL. Gamitin ang CTRL-D upang i-"
"reload."

#: shared-bindings/digitalio/DigitalInOut.c
msgid "Pull not used when direction is output."
msgstr "Pull hindi ginagamit kapag ang direksyon ay output."

#: shared-bindings/rtc/RTC.c
msgid "RTC calibration is not supported on this board"
msgstr "RTC calibration ay hindi supportado ng board na ito"

#: shared-bindings/time/__init__.c shared-bindings/rtc/RTC.c
msgid "RTC is not supported on this board"
msgstr "Hindi supportado ang RTC sa board na ito"

#: shared-bindings/rtc/RTC.c
msgid "RTC set is not supported on this board"
msgstr ""

#: shared-bindings/_pixelbuf/PixelBuf.c
#, fuzzy
msgid "Range out of bounds"
msgstr "wala sa sakop ang address"

#: shared-bindings/pulseio/PulseIn.c
msgid "Read-only"
msgstr "Basahin-lamang"

#: extmod/vfs_fat.c py/moduerrno.c
msgid "Read-only filesystem"
msgstr "Basahin-lamang mode"

#: shared-module/displayio/Bitmap.c
#, fuzzy
msgid "Read-only object"
msgstr "Basahin-lamang"

#: ports/atmel-samd/common-hal/audioio/AudioOut.c
msgid "Right channel unsupported"
msgstr "Hindi supportado ang kanang channel"

#: shared-bindings/_pew/PewPew.c
msgid "Row entry must be digitalio.DigitalInOut"
msgstr ""

#: main.c
msgid "Running in safe mode! Auto-reload is off.\n"
msgstr "Tumatakbo sa safe mode! Awtomatikong pag re-reload ay OFF.\n"

#: main.c
msgid "Running in safe mode! Not running saved code.\n"
msgstr "Tumatakbo sa safe mode! Hindi tumatakbo ang nai-save na code.\n"

#: ports/atmel-samd/common-hal/busio/I2C.c
msgid "SDA or SCL needs a pull up"
msgstr "Kailangan ng pull up resistors ang SDA o SCL"

#: shared-bindings/audioio/Mixer.c
msgid "Sample rate must be positive"
msgstr "Sample rate ay dapat positibo"

#: ports/atmel-samd/common-hal/audioio/AudioOut.c
#, c-format
msgid "Sample rate too high. It must be less than %d"
msgstr "Sample rate ay masyadong mataas. Ito ay dapat hindi hiigit sa %d"

#: ports/atmel-samd/common-hal/audiobusio/I2SOut.c
#: ports/atmel-samd/common-hal/audiobusio/PDMIn.c
msgid "Serializer in use"
msgstr "Serializer ginagamit"

#: shared-bindings/nvm/ByteArray.c
msgid "Slice and value different lengths."
msgstr "Slice at value iba't ibang haba."

#: shared-bindings/pulseio/PulseIn.c shared-bindings/displayio/Bitmap.c
#: shared-bindings/displayio/TileGrid.c shared-bindings/displayio/Group.c
msgid "Slices not supported"
msgstr "Hindi suportado ang Slices"

#: ports/nrf/common-hal/bleio/Adapter.c
#, c-format
msgid "Soft device assert, id: 0x%08lX, pc: 0x%08lX"
msgstr ""

#: extmod/modure.c
msgid "Splitting with sub-captures"
msgstr "Binibiyak gamit ang sub-captures"

#: shared-bindings/supervisor/__init__.c
msgid "Stack size must be at least 256"
msgstr "Ang laki ng stack ay dapat na hindi bababa sa 256"

#: shared-bindings/multiterminal/__init__.c
msgid "Stream missing readinto() or write() method."
msgstr "Stream kulang ng readinto() o write() method."

#: supervisor/shared/safe_mode.c
msgid ""
"The CircuitPython heap was corrupted because the stack was too small.\n"
"Please increase stack size limits and press reset (after ejecting "
"CIRCUITPY).\n"
"If you didn't change the stack, then file an issue here with the contents of "
"your CIRCUITPY drive:\n"
msgstr ""
"Ang CircuitPython heap ay na corrupt dahil ang stack ay maliit.\n"
"Maaring i-increase ang stack size limit at i-press ang reset (pagkatapos i-"
"eject ang CIRCUITPY.\n"
"Kung hindi mo pinalitan ang stack, mag file ng issue dito kasama ng laman ng "
"CIRCUITPY drive:\n"

#: supervisor/shared/safe_mode.c
msgid ""
"The microcontroller's power dipped. Please make sure your power supply "
"provides\n"
"enough power for the whole circuit and press reset (after ejecting "
"CIRCUITPY).\n"
msgstr ""
"Ang kapangyarihan ng mikrokontroller ay bumaba. Mangyaring suriin ang power "
"supply \n"
"pindutin ang reset (pagkatapos i-eject ang CIRCUITPY).\n"

#: supervisor/shared/safe_mode.c
msgid ""
"The reset button was pressed while booting CircuitPython. Press again to "
"exit safe mode.\n"
msgstr ""
"Ang reset button ay pinindot habang nag boot ang CircuitPython. Pindutin "
"ulit para lumabas sa safe mode.\n"

#: shared-module/audioio/Mixer.c
msgid "The sample's bits_per_sample does not match the mixer's"
msgstr "Ang bits_per_sample ng sample ay hindi tugma sa mixer"

#: shared-module/audioio/Mixer.c
msgid "The sample's channel count does not match the mixer's"
msgstr "Ang channel count ng sample ay hindi tugma sa mixer"

#: shared-module/audioio/Mixer.c
msgid "The sample's sample rate does not match the mixer's"
msgstr "Ang sample rate ng sample ay hindi tugma sa mixer"

#: shared-module/audioio/Mixer.c
msgid "The sample's signedness does not match the mixer's"
msgstr "Ang signedness ng sample hindi tugma sa mixer"

#: shared-bindings/displayio/TileGrid.c
msgid "Tile height must exactly divide bitmap height"
msgstr ""

#: shared-bindings/displayio/TileGrid.c
msgid "Tile indices must be 0 - 255"
msgstr ""

#: shared-bindings/displayio/TileGrid.c
msgid "Tile width must exactly divide bitmap width"
msgstr ""

#: supervisor/shared/safe_mode.c
msgid "To exit, please reset the board without "
msgstr "Para lumabas, paki-reset ang board na wala ang "

#: ports/atmel-samd/common-hal/audiobusio/I2SOut.c
msgid "Too many channels in sample."
msgstr "Sobra ang channels sa sample."

#: shared-bindings/displayio/ParallelBus.c shared-bindings/displayio/FourWire.c
msgid "Too many display busses"
msgstr ""

#: shared-bindings/displayio/Display.c
msgid "Too many displays"
msgstr ""

#: py/obj.c
msgid "Traceback (most recent call last):\n"
msgstr "Traceback (pinakahuling huling tawag): \n"

#: shared-bindings/time/__init__.c
msgid "Tuple or struct_time argument required"
msgstr "Tuple o struct_time argument kailangan"

#: shared-module/usb_hid/Device.c
msgid "USB Busy"
msgstr "Busy ang USB"

#: shared-module/usb_hid/Device.c
msgid "USB Error"
msgstr "May pagkakamali ang USB"

#: shared-bindings/bleio/UUID.c
msgid "UUID integer value not in range 0 to 0xffff"
msgstr ""

#: shared-bindings/bleio/UUID.c
msgid "UUID string not 'xxxxxxxx-xxxx-xxxx-xxxx-xxxxxxxxxxxx'"
msgstr ""

#: shared-bindings/bleio/UUID.c
msgid "UUID value is not str, int or byte buffer"
msgstr ""

#: ports/atmel-samd/common-hal/audiobusio/I2SOut.c
#: ports/atmel-samd/common-hal/audioio/AudioOut.c
msgid "Unable to allocate buffers for signed conversion"
msgstr "Hindi ma-allocate ang buffers para sa naka-sign na conversion"

#: ports/atmel-samd/common-hal/audiobusio/I2SOut.c
#: ports/atmel-samd/common-hal/audiobusio/PDMIn.c
msgid "Unable to find free GCLK"
msgstr "Hindi mahanap ang libreng GCLK"

#: py/parse.c
msgid "Unable to init parser"
msgstr "Hindi ma-init ang parser"

#: shared-module/displayio/OnDiskBitmap.c
msgid "Unable to read color palette data"
msgstr ""

#: shared-bindings/nvm/ByteArray.c
msgid "Unable to write to nvm."
msgstr "Hindi ma i-sulat sa NVM."

#: ports/nrf/common-hal/bleio/UUID.c
#, fuzzy
msgid "Unexpected nrfx uuid type"
msgstr "hindi inaasahang indent"

#: shared-bindings/_pixelbuf/PixelBuf.c
#, c-format
msgid "Unmatched number of items on RHS (expected %d, got %d)."
msgstr ""

#: ports/atmel-samd/common-hal/busio/I2C.c
msgid "Unsupported baudrate"
msgstr "Hindi supportadong baudrate"

#: shared-module/displayio/Display.c
#, fuzzy
msgid "Unsupported display bus type"
msgstr "Hindi supportadong tipo ng bitmap"

#: shared-module/audioio/WaveFile.c
msgid "Unsupported format"
msgstr "Hindi supportadong format"

#: py/moduerrno.c
msgid "Unsupported operation"
msgstr "Hindi sinusuportahang operasyon"

#: shared-bindings/digitalio/DigitalInOut.c
msgid "Unsupported pull value."
msgstr "Hindi suportado ang pull value."

#: py/emitnative.c
msgid "Viper functions don't currently support more than 4 arguments"
msgstr ""
"Ang mga function ng Viper ay kasalukuyang hindi sumusuporta sa higit sa 4 na "
"argumento"

#: shared-module/audioio/Mixer.c
msgid "Voice index too high"
msgstr "Index ng Voice ay masyadong mataas"

#: main.c
msgid "WARNING: Your code filename has two extensions\n"
msgstr "BABALA: Ang pangalan ng file ay may dalawang extension\n"

#: py/builtinhelp.c
#, c-format
msgid ""
"Welcome to Adafruit CircuitPython %s!\n"
"\n"
"Please visit learn.adafruit.com/category/circuitpython for project guides.\n"
"\n"
"To list built-in modules please do `help(\"modules\")`.\n"
msgstr ""
"Mabuhay sa Adafruit CircuitPython %s!\n"
"\n"
"Mangyaring bisitahin ang learn.adafruit.com/category/circuitpython para sa "
"project guides.\n"
"\n"
"Para makita ang listahan ng modules, `help(“modules”)`.\n"

#: supervisor/shared/safe_mode.c
msgid ""
"You are running in safe mode which means something unanticipated happened.\n"
msgstr "Ikaw ay tumatakbo sa safe mode dahil may masamang nangyari.\n"

#: supervisor/shared/safe_mode.c
msgid "You requested starting safe mode by "
msgstr "Ikaw ang humiling sa safe mode sa pamamagitan ng "

#: py/objtype.c
msgid "__init__() should return None"
msgstr "__init __ () dapat magbalik na None"

#: py/objtype.c
#, c-format
msgid "__init__() should return None, not '%s'"
msgstr "__init__() dapat magbalink na None, hindi '%s'"

#: py/objobject.c
msgid "__new__ arg must be a user-type"
msgstr "__new__ arg ay dapat na user-type"

#: extmod/modubinascii.c extmod/moduhashlib.c
msgid "a bytes-like object is required"
msgstr "a bytes-like object ay kailangan"

#: lib/embed/abort_.c
msgid "abort() called"
msgstr "abort() tinawag"

#: extmod/machine_mem.c
#, c-format
msgid "address %08x is not aligned to %d bytes"
msgstr "address %08x ay hindi pantay sa %d bytes"

#: shared-bindings/i2cslave/I2CSlave.c
msgid "address out of bounds"
msgstr "wala sa sakop ang address"

#: shared-bindings/i2cslave/I2CSlave.c
msgid "addresses is empty"
msgstr "walang laman ang address"

#: py/modbuiltins.c
msgid "arg is an empty sequence"
msgstr "arg ay walang laman na sequence"

#: py/runtime.c
msgid "argument has wrong type"
msgstr "may maling type ang argument"

#: py/argcheck.c
msgid "argument num/types mismatch"
msgstr "hindi tugma ang argument num/types"

#: py/runtime.c
msgid "argument should be a '%q' not a '%q'"
msgstr "argument ay dapat na '%q' hindi '%q'"

#: py/objarray.c shared-bindings/nvm/ByteArray.c
msgid "array/bytes required on right side"
msgstr "array/bytes kinakailangan sa kanang bahagi"

#: py/objstr.c
msgid "attributes not supported yet"
msgstr "attributes hindi sinusuportahan"

#: ports/nrf/common-hal/bleio/Characteristic.c
msgid "bad GATT role"
msgstr ""

#: py/builtinevex.c
msgid "bad compile mode"
msgstr "masamang mode ng compile"

#: py/objstr.c
msgid "bad conversion specifier"
msgstr "masamang pag convert na specifier"

#: py/objstr.c
msgid "bad format string"
msgstr "maling format ang string"

#: py/binary.c
msgid "bad typecode"
msgstr "masamang typecode"

#: py/emitnative.c
msgid "binary op %q not implemented"
msgstr "binary op %q hindi implemented"

#: shared-bindings/busio/UART.c
msgid "bits must be 7, 8 or 9"
msgstr "bits ay dapat 7, 8 o 9"

#: extmod/machine_spi.c
msgid "bits must be 8"
msgstr "bits ay dapat walo (8)"

#: shared-bindings/audioio/Mixer.c
msgid "bits_per_sample must be 8 or 16"
msgstr "bits_per_sample ay dapat 8 o 16"

#: py/emitinlinethumb.c
msgid "branch not in range"
msgstr "branch wala sa range"

#: shared-bindings/_pixelbuf/PixelBuf.c
#, c-format
msgid "buf is too small. need %d bytes"
msgstr ""

#: shared-bindings/audioio/RawSample.c
msgid "buffer must be a bytes-like object"
msgstr "buffer ay dapat bytes-like object"

#: shared-module/struct/__init__.c
#, fuzzy
msgid "buffer size must match format"
msgstr "aarehas na haba dapat ang buffer slices"

#: shared-bindings/busio/SPI.c shared-bindings/bitbangio/SPI.c
msgid "buffer slices must be of equal length"
msgstr "aarehas na haba dapat ang buffer slices"

#: py/modstruct.c shared-bindings/struct/__init__.c
#: shared-module/struct/__init__.c
msgid "buffer too small"
msgstr "masyadong maliit ang buffer"

#: extmod/machine_spi.c
msgid "buffers must be the same length"
msgstr "ang buffers ay dapat parehas sa haba"

#: shared-bindings/_pew/PewPew.c
msgid "buttons must be digitalio.DigitalInOut"
msgstr ""

#: py/vm.c
msgid "byte code not implemented"
msgstr "byte code hindi pa implemented"

#: shared-bindings/_pixelbuf/PixelBuf.c
#, c-format
msgid "byteorder is not an instance of ByteOrder (got a %s)"
msgstr ""

#: ports/atmel-samd/common-hal/busio/UART.c
msgid "bytes > 8 bits not supported"
msgstr "hindi sinusuportahan ang bytes > 8 bits"

#: py/objstr.c
msgid "bytes value out of range"
msgstr "bytes value wala sa sakop"

#: ports/atmel-samd/bindings/samd/Clock.c
msgid "calibration is out of range"
msgstr "kalibrasion ay wala sa sakop"

#: ports/atmel-samd/bindings/samd/Clock.c
msgid "calibration is read only"
msgstr "pagkakalibrate ay basahin lamang"

#: ports/atmel-samd/common-hal/rtc/RTC.c
msgid "calibration value out of range +/-127"
msgstr "ang halaga ng pagkakalibrate ay wala sa sakop +/-127"

#: py/emitinlinethumb.c
msgid "can only have up to 4 parameters to Thumb assembly"
msgstr "maaari lamang magkaroon ng hanggang 4 na parameter sa Thumb assembly"

#: py/emitinlinextensa.c
msgid "can only have up to 4 parameters to Xtensa assembly"
msgstr "maaari lamang magkaroon ng hanggang 4 na parameter sa Xtensa assembly"

#: py/persistentcode.c
msgid "can only save bytecode"
msgstr "maaring i-save lamang ang bytecode"

#: py/objtype.c
msgid "can't add special method to already-subclassed class"
msgstr ""
"hindi madagdag ang isang espesyal na method sa isang na i-subclass na class"

#: py/compile.c
msgid "can't assign to expression"
msgstr "hindi ma i-assign sa expression"

#: py/obj.c
#, c-format
msgid "can't convert %s to complex"
msgstr "hindi ma-convert %s sa complex"

#: py/obj.c
#, c-format
msgid "can't convert %s to float"
msgstr "hindi ma-convert %s sa int"

#: py/obj.c
#, c-format
msgid "can't convert %s to int"
msgstr "hindi ma-convert %s sa int"

#: py/objstr.c
msgid "can't convert '%q' object to %q implicitly"
msgstr "hindi maaaring i-convert ang '%q' na bagay sa %q nang walang pahiwatig"

#: py/objint.c
msgid "can't convert NaN to int"
msgstr "hindi ma i-convert NaN sa int"

#: shared-bindings/i2cslave/I2CSlave.c
msgid "can't convert address to int"
msgstr "hindi ma i-convert ang address sa INT"

#: py/objint.c
msgid "can't convert inf to int"
msgstr "hindi ma i-convert inf sa int"

#: py/obj.c
msgid "can't convert to complex"
msgstr "hindi ma-convert sa complex"

#: py/obj.c
msgid "can't convert to float"
msgstr "hindi ma-convert sa float"

#: py/obj.c
msgid "can't convert to int"
msgstr "hindi ma-convert sa int"

#: py/objstr.c
msgid "can't convert to str implicitly"
msgstr "hindi ma i-convert sa string ng walang pahiwatig"

#: py/compile.c
msgid "can't declare nonlocal in outer code"
msgstr "hindi madeclare nonlocal sa outer code"

#: py/compile.c
msgid "can't delete expression"
msgstr "hindi mabura ang expression"

#: py/emitnative.c
msgid "can't do binary op between '%q' and '%q'"
msgstr "hindi magawa ang binary op sa gitna ng '%q' at '%q'"

#: py/objcomplex.c
msgid "can't do truncated division of a complex number"
msgstr ""
"hindi maaaring gawin ang truncated division ng isang kumplikadong numero"

#: py/compile.c
msgid "can't have multiple **x"
msgstr "hindi puede ang maraming **x"

#: py/compile.c
msgid "can't have multiple *x"
msgstr "hindi puede ang maraming *x"

#: py/emitnative.c
msgid "can't implicitly convert '%q' to 'bool'"
msgstr "hindi maaaring ma-convert ang '% qt' sa 'bool'"

#: py/emitnative.c
msgid "can't load from '%q'"
msgstr "hidi ma i-load galing sa '%q'"

#: py/emitnative.c
msgid "can't load with '%q' index"
msgstr "hindi ma i-load gamit ng '%q' na index"

#: py/objgenerator.c
msgid "can't pend throw to just-started generator"
msgstr "hindi mapadala ang send throw sa isang kaka umpisang generator"

#: py/objgenerator.c
msgid "can't send non-None value to a just-started generator"
msgstr "hindi mapadala ang non-None value sa isang kaka umpisang generator"

#: py/objnamedtuple.c
msgid "can't set attribute"
msgstr "hindi ma i-set ang attribute"

#: py/emitnative.c
msgid "can't store '%q'"
msgstr "hindi ma i-store ang '%q'"

#: py/emitnative.c
msgid "can't store to '%q'"
msgstr "hindi ma i-store sa '%q'"

#: py/emitnative.c
msgid "can't store with '%q' index"
msgstr "hindi ma i-store gamit ng '%q' na index"

#: py/objstr.c
msgid ""
"can't switch from automatic field numbering to manual field specification"
msgstr ""
"hindi mapalitan ang awtomatikong field numbering sa manual field "
"specification"

#: py/objstr.c
msgid ""
"can't switch from manual field specification to automatic field numbering"
msgstr ""
"hindi mapalitan ang manual field specification sa awtomatikong field "
"numbering"

#: py/objtype.c
msgid "cannot create '%q' instances"
msgstr "hindi magawa '%q' instances"

#: py/objtype.c
msgid "cannot create instance"
msgstr "hindi magawa ang instance"

#: py/runtime.c
msgid "cannot import name %q"
msgstr "hindi ma-import ang name %q"

#: py/builtinimport.c
msgid "cannot perform relative import"
msgstr "hindi maaring isagawa ang relative import"

#: py/emitnative.c
msgid "casting"
msgstr "casting"

#: shared-bindings/bleio/Service.c
msgid "characteristics includes an object that is not a Characteristic"
msgstr ""

#: shared-bindings/_stage/Text.c
msgid "chars buffer too small"
msgstr "masyadong maliit ang buffer"

#: py/modbuiltins.c
msgid "chr() arg not in range(0x110000)"
msgstr "chr() arg wala sa sakop ng range(0x110000)"

#: py/modbuiltins.c
msgid "chr() arg not in range(256)"
msgstr "chr() arg wala sa sakop ng range(256)"

#: shared-bindings/displayio/Palette.c
msgid "color buffer must be 3 bytes (RGB) or 4 bytes (RGB + pad byte)"
msgstr "color buffer ay dapat na 3 bytes (RGB) o 4 bytes (RGB + pad byte)"

#: shared-bindings/displayio/Palette.c
msgid "color buffer must be a buffer or int"
msgstr "color buffer ay dapat buffer or int"

#: shared-bindings/displayio/Palette.c
msgid "color buffer must be a bytearray or array of type 'b' or 'B'"
msgstr "ang color buffer ay dapat bytearray o array na type ‘b’ or ‘B’"

#: shared-bindings/displayio/Palette.c
msgid "color must be between 0x000000 and 0xffffff"
msgstr "color ay dapat mula sa 0x000000 hangang 0xffffff"

#: shared-bindings/displayio/ColorConverter.c
msgid "color should be an int"
msgstr "color ay dapat na int"

#: py/objcomplex.c
msgid "complex division by zero"
msgstr "kumplikadong dibisyon sa pamamagitan ng zero"

#: py/objfloat.c py/parsenum.c
msgid "complex values not supported"
msgstr "kumplikadong values hindi sinusuportahan"

#: extmod/moduzlib.c
msgid "compression header"
msgstr "compression header"

#: py/parse.c
msgid "constant must be an integer"
msgstr "constant ay dapat na integer"

#: py/emitnative.c
msgid "conversion to object"
msgstr "kombersyon to object"

#: py/parsenum.c
msgid "decimal numbers not supported"
msgstr "decimal numbers hindi sinusuportahan"

#: py/compile.c
msgid "default 'except' must be last"
msgstr "default 'except' ay dapat sa huli"

#: shared-bindings/audiobusio/PDMIn.c
msgid ""
"destination buffer must be a bytearray or array of type 'B' for bit_depth = 8"
msgstr ""
"ang destination buffer ay dapat na isang bytearray o array ng uri na 'B' "
"para sa bit_depth = 8"

#: shared-bindings/audiobusio/PDMIn.c
msgid "destination buffer must be an array of type 'H' for bit_depth = 16"
msgstr ""
"ang destination buffer ay dapat na isang array ng uri 'H' para sa bit_depth "
"= 16"

#: shared-bindings/audiobusio/PDMIn.c
msgid "destination_length must be an int >= 0"
msgstr "ang destination_length ay dapat na isang int >= 0"

#: py/objdict.c
msgid "dict update sequence has wrong length"
msgstr "may mali sa haba ng dict update sequence"

<<<<<<< HEAD
#: py/objfloat.c py/runtime.c py/modmath.c py/objint_longlong.c py/objint_mpz.c
=======
#: py/modmath.c py/objfloat.c py/objint_longlong.c py/objint_mpz.c py/runtime.c
>>>>>>> a30bbe62
#: shared-bindings/math/__init__.c
msgid "division by zero"
msgstr "dibisyon ng zero"

#: py/objdeque.c
msgid "empty"
msgstr "walang laman"

#: extmod/moduheapq.c extmod/modutimeq.c
msgid "empty heap"
msgstr "walang laman ang heap"

#: py/objstr.c
msgid "empty separator"
msgstr "walang laman na separator"

#: shared-bindings/random/__init__.c
msgid "empty sequence"
msgstr "walang laman ang sequence"

#: py/objstr.c
msgid "end of format while looking for conversion specifier"
msgstr "sa huli ng format habang naghahanap sa conversion specifier"

#: shared-bindings/displayio/Shape.c
#, fuzzy
msgid "end_x should be an int"
msgstr "y ay dapat int"

#: ports/nrf/common-hal/busio/UART.c
#, c-format
msgid "error = 0x%08lX"
msgstr ""

#: py/runtime.c
msgid "exceptions must derive from BaseException"
msgstr "ang mga exceptions ay dapat makuha mula sa BaseException"

#: py/objstr.c
msgid "expected ':' after format specifier"
msgstr "umaasa ng ':' pagkatapos ng format specifier"

#: shared-bindings/gamepad/GamePad.c
msgid "expected a DigitalInOut"
msgstr "umasa ng DigitalInOut"

#: py/obj.c
msgid "expected tuple/list"
msgstr "umaasa ng tuple/list"

#: py/modthread.c
msgid "expecting a dict for keyword args"
msgstr "umaasa ng dict para sa keyword args"

#: py/compile.c
msgid "expecting an assembler instruction"
msgstr "umaasa ng assembler instruction"

#: py/compile.c
msgid "expecting just a value for set"
msgstr "umaasa sa value para sa set"

#: py/compile.c
msgid "expecting key:value for dict"
msgstr "umaasang key: halaga para sa dict"

#: py/argcheck.c
msgid "extra keyword arguments given"
msgstr "dagdag na keyword argument na ibinigay"

#: py/argcheck.c
msgid "extra positional arguments given"
msgstr "dagdag na positional argument na ibinigay"

<<<<<<< HEAD
#: shared-bindings/displayio/OnDiskBitmap.c shared-bindings/audioio/WaveFile.c
=======
#: shared-bindings/audioio/WaveFile.c shared-bindings/displayio/OnDiskBitmap.c
>>>>>>> a30bbe62
msgid "file must be a file opened in byte mode"
msgstr "file ay dapat buksan sa byte mode"

#: shared-bindings/storage/__init__.c
msgid "filesystem must provide mount method"
msgstr "ang filesystem dapat mag bigay ng mount method"

#: py/objtype.c
msgid "first argument to super() must be type"
msgstr "unang argument ng super() ay dapat type"

#: extmod/machine_spi.c
msgid "firstbit must be MSB"
msgstr "firstbit ay dapat MSB"

#: py/objint.c
msgid "float too big"
msgstr "masyadong malaki ang float"

#: shared-bindings/_stage/Text.c
msgid "font must be 2048 bytes long"
msgstr "font ay dapat 2048 bytes ang haba"

#: py/objstr.c
msgid "format requires a dict"
msgstr "kailangan ng format ng dict"

#: py/objdeque.c
msgid "full"
msgstr "puno"

#: py/argcheck.c
msgid "function does not take keyword arguments"
msgstr "ang function ay hindi kumukuha ng mga argumento ng keyword"

#: py/argcheck.c
#, c-format
msgid "function expected at most %d arguments, got %d"
msgstr "function na inaasahang %d ang argumento, ngunit %d ang nakuha"

#: py/bc.c py/objnamedtuple.c
msgid "function got multiple values for argument '%q'"
msgstr "ang function ay nakakuha ng maraming values para sa argument '%q'"

#: py/argcheck.c
#, c-format
msgid "function missing %d required positional arguments"
msgstr "function kulang ng %d required na positional arguments"

#: py/bc.c
msgid "function missing keyword-only argument"
msgstr "function nangangailangan ng keyword-only argument"

#: py/bc.c
msgid "function missing required keyword argument '%q'"
msgstr "function nangangailangan ng keyword argument '%q'"

#: py/bc.c
#, c-format
msgid "function missing required positional argument #%d"
msgstr "function nangangailangan ng positional argument #%d"

#: py/argcheck.c py/bc.c py/objnamedtuple.c
#, c-format
msgid "function takes %d positional arguments but %d were given"
msgstr ""
"ang function ay kumuhuha ng %d positional arguments ngunit %d ang ibinigay"

#: shared-bindings/time/__init__.c
msgid "function takes exactly 9 arguments"
msgstr "function kumukuha ng 9 arguments"

#: py/objgenerator.c
msgid "generator already executing"
msgstr "insinasagawa na ng generator"

#: py/objgenerator.c
msgid "generator ignored GeneratorExit"
msgstr "hindi pinansin ng generator ang GeneratorExit"

#: shared-bindings/_stage/Layer.c
msgid "graphic must be 2048 bytes long"
msgstr "graphic ay dapat 2048 bytes ang haba"

#: extmod/moduheapq.c
msgid "heap must be a list"
msgstr "list dapat ang heap"

#: py/compile.c
msgid "identifier redefined as global"
msgstr "identifier ginawang global"

#: py/compile.c
msgid "identifier redefined as nonlocal"
msgstr "identifier ginawang nonlocal"

#: py/objstr.c
msgid "incomplete format"
msgstr "hindi kumpleto ang format"

#: py/objstr.c
msgid "incomplete format key"
msgstr "hindi kumpleto ang format key"

#: extmod/modubinascii.c
msgid "incorrect padding"
msgstr "mali ang padding"

#: ports/atmel-samd/common-hal/pulseio/PulseIn.c
#: ports/nrf/common-hal/pulseio/PulseIn.c py/obj.c
msgid "index out of range"
msgstr "index wala sa sakop"

#: py/obj.c
msgid "indices must be integers"
msgstr "ang mga indeks ay dapat na integer"

#: py/compile.c
msgid "inline assembler must be a function"
msgstr "inline assembler ay dapat na function"

#: py/parsenum.c
msgid "int() arg 2 must be >= 2 and <= 36"
msgstr "int() arg 2 ay dapat >=2 at <= 36"

#: py/objstr.c
msgid "integer required"
msgstr "kailangan ng int"

#: ports/nrf/common-hal/bleio/Broadcaster.c
msgid "interval not in range 0.0020 to 10.24"
msgstr ""

#: extmod/machine_i2c.c
msgid "invalid I2C peripheral"
msgstr "maling I2C peripheral"

#: extmod/machine_spi.c
msgid "invalid SPI peripheral"
msgstr "hindi wastong SPI peripheral"

#: lib/netutils/netutils.c
msgid "invalid arguments"
msgstr "mali ang mga argumento"

#: extmod/modussl_axtls.c
msgid "invalid cert"
msgstr "mali ang cert"

#: extmod/uos_dupterm.c
msgid "invalid dupterm index"
msgstr "mali ang dupterm index"

#: extmod/modframebuf.c
msgid "invalid format"
msgstr "hindi wastong pag-format"

#: py/objstr.c
msgid "invalid format specifier"
msgstr "mali ang format specifier"

#: extmod/modussl_axtls.c
msgid "invalid key"
msgstr "mali ang key"

#: py/compile.c
msgid "invalid micropython decorator"
msgstr "mali ang micropython decorator"

#: shared-bindings/random/__init__.c
msgid "invalid step"
msgstr "mali ang step"

<<<<<<< HEAD
#: py/parse.c py/compile.c
=======
#: py/compile.c py/parse.c
>>>>>>> a30bbe62
msgid "invalid syntax"
msgstr "mali ang sintaks"

#: py/parsenum.c
msgid "invalid syntax for integer"
msgstr "maling sintaks sa integer"

#: py/parsenum.c
#, c-format
msgid "invalid syntax for integer with base %d"
msgstr "maling sintaks sa integer na may base %d"

#: py/parsenum.c
msgid "invalid syntax for number"
msgstr "maling sintaks sa number"

#: py/objtype.c
msgid "issubclass() arg 1 must be a class"
msgstr "issubclass() arg 1 ay dapat na class"

#: py/objtype.c
msgid "issubclass() arg 2 must be a class or a tuple of classes"
msgstr "issubclass() arg 2 ay dapat na class o tuple ng classes"

#: py/objstr.c
msgid "join expects a list of str/bytes objects consistent with self object"
msgstr ""
"join umaaasang may listahan ng str/bytes objects na naalinsunod sa self "
"object"

#: py/argcheck.c
msgid "keyword argument(s) not yet implemented - use normal args instead"
msgstr ""
"kindi pa ipinapatupad ang (mga) argument(s) ng keyword - gumamit ng normal "
"args"

#: py/bc.c
msgid "keywords must be strings"
msgstr "ang keywords dapat strings"

#: py/emitinlinethumb.c py/emitinlinextensa.c
msgid "label '%q' not defined"
msgstr "label '%d' kailangan na i-define"

#: py/compile.c
msgid "label redefined"
msgstr "ang label ay na-define ulit"

#: py/stream.c
msgid "length argument not allowed for this type"
msgstr "length argument ay walang pahintulot sa ganitong type"

#: py/objarray.c
msgid "lhs and rhs should be compatible"
msgstr "lhs at rhs ay dapat magkasundo"

#: py/emitnative.c
msgid "local '%q' has type '%q' but source is '%q'"
msgstr "local '%q' ay may type '%q' pero ang source ay '%q'"

#: py/emitnative.c
msgid "local '%q' used before type known"
msgstr "local '%q' ginamit bago alam ang type"

#: py/vm.c
msgid "local variable referenced before assignment"
msgstr "local variable na reference bago na i-assign"

#: py/objint.c
msgid "long int not supported in this build"
msgstr "long int hindi sinusuportahan sa build na ito"

#: shared-bindings/_stage/Layer.c
msgid "map buffer too small"
msgstr "masyadong maliit ang buffer map"

#: py/modmath.c shared-bindings/math/__init__.c
msgid "math domain error"
msgstr "may pagkakamali sa math domain"

#: py/runtime.c
msgid "maximum recursion depth exceeded"
msgstr "lumagpas ang maximum recursion depth"

#: py/runtime.c
#, c-format
msgid "memory allocation failed, allocating %u bytes"
msgstr "nabigo ang paglalaan ng memorya, paglalaan ng %u bytes"

#: py/runtime.c
msgid "memory allocation failed, heap is locked"
msgstr "abigo ang paglalaan ng memorya, ang heap ay naka-lock"

#: py/builtinimport.c
msgid "module not found"
msgstr "module hindi nakita"

#: py/compile.c
msgid "multiple *x in assignment"
msgstr "maramihang *x sa assignment"

#: py/objtype.c
msgid "multiple bases have instance lay-out conflict"
msgstr "maraming bases ay may instance lay-out conflict"

#: py/objtype.c
msgid "multiple inheritance not supported"
msgstr "maraming inhertance hindi sinusuportahan"

#: py/emitnative.c
msgid "must raise an object"
msgstr "dapat itaas ang isang object"

#: extmod/machine_spi.c
msgid "must specify all of sck/mosi/miso"
msgstr "dapat tukuyin lahat ng SCK/MOSI/MISO"

#: py/modbuiltins.c
msgid "must use keyword argument for key function"
msgstr "dapat gumamit ng keyword argument para sa key function"

#: py/runtime.c
msgid "name '%q' is not defined"
msgstr "name '%q' ay hindi defined"

#: shared-bindings/bleio/Peripheral.c
#, fuzzy
msgid "name must be a string"
msgstr "ang keywords dapat strings"

#: py/runtime.c
msgid "name not defined"
msgstr "name hindi na define"

#: py/compile.c
msgid "name reused for argument"
msgstr "name muling ginamit para sa argument"

#: py/emitnative.c
msgid "native yield"
msgstr "native yield"

#: py/runtime.c
#, c-format
msgid "need more than %d values to unpack"
msgstr "kailangan ng higit sa %d na halaga upang i-unpack"

<<<<<<< HEAD
#: py/runtime.c py/objint_longlong.c py/objint_mpz.c
=======
#: py/objint_longlong.c py/objint_mpz.c py/runtime.c
>>>>>>> a30bbe62
msgid "negative power with no float support"
msgstr "negatibong power na walang float support"

#: py/objint_mpz.c py/runtime.c
msgid "negative shift count"
msgstr "negative shift count"

#: py/vm.c
msgid "no active exception to reraise"
msgstr "walang aktibong exception para i-reraise"

#: shared-bindings/socket/__init__.c shared-module/network/__init__.c
msgid "no available NIC"
msgstr "walang magagamit na NIC"

#: py/compile.c
msgid "no binding for nonlocal found"
msgstr "no binding para sa nonlocal, nahanap"

#: py/builtinimport.c
msgid "no module named '%q'"
msgstr "walang module na '%q'"

#: py/runtime.c shared-bindings/_pixelbuf/__init__.c
msgid "no such attribute"
msgstr "walang ganoon na attribute"

#: py/compile.c
msgid "non-default argument follows default argument"
msgstr "non-default argument sumusunod sa default argument"

#: extmod/modubinascii.c
msgid "non-hex digit found"
msgstr "non-hex digit nahanap"

#: py/compile.c
msgid "non-keyword arg after */**"
msgstr "non-keyword arg sa huli ng */**"

#: py/compile.c
msgid "non-keyword arg after keyword arg"
msgstr "non-keyword arg sa huli ng keyword arg"

#: shared-bindings/bleio/UUID.c
msgid "not a 128-bit UUID"
msgstr ""

#: py/objstr.c
msgid "not all arguments converted during string formatting"
msgstr "hindi lahat ng arguments na i-convert habang string formatting"

#: py/objstr.c
msgid "not enough arguments for format string"
msgstr "kulang sa arguments para sa format string"

#: py/obj.c
#, c-format
msgid "object '%s' is not a tuple or list"
msgstr "object '%s' ay hindi tuple o list"

#: py/obj.c
msgid "object does not support item assignment"
msgstr "ang object na '%s' ay hindi maaaring i-subscript"

#: py/obj.c
msgid "object does not support item deletion"
msgstr "ang object ay hindi sumusuporta sa pagbura ng item"

#: py/obj.c
msgid "object has no len"
msgstr "object walang len"

#: py/obj.c
msgid "object is not subscriptable"
msgstr "ang bagay ay hindi maaaring ma-subscript"

#: py/runtime.c
msgid "object not an iterator"
msgstr "object ay hindi iterator"

#: py/objtype.c py/runtime.c
msgid "object not callable"
msgstr "hindi matatawag ang object"

#: py/sequence.c
msgid "object not in sequence"
msgstr "object wala sa sequence"

#: py/runtime.c
msgid "object not iterable"
msgstr "object hindi ma i-iterable"

#: py/obj.c
#, c-format
msgid "object of type '%s' has no len()"
msgstr "object na type '%s' walang len()"

#: py/obj.c
msgid "object with buffer protocol required"
msgstr "object na may buffer protocol kinakailangan"

#: extmod/modubinascii.c
msgid "odd-length string"
msgstr "odd-length string"

#: py/objstr.c py/objstrunicode.c
#, fuzzy
msgid "offset out of bounds"
msgstr "wala sa sakop ang address"

<<<<<<< HEAD
#: py/objstr.c py/objarray.c py/objstrunicode.c py/objtuple.c
=======
#: py/objarray.c py/objstr.c py/objstrunicode.c py/objtuple.c
>>>>>>> a30bbe62
#: shared-bindings/nvm/ByteArray.c
msgid "only slices with step=1 (aka None) are supported"
msgstr "ang mga slices lamang na may hakbang = 1 (aka None) ang sinusuportahan"

#: py/modbuiltins.c
msgid "ord expects a character"
msgstr "ord umaasa ng character"

#: py/modbuiltins.c
#, c-format
msgid "ord() expected a character, but string of length %d found"
msgstr "ord() umaasa ng character pero string ng %d haba ang nakita"

#: py/objint_mpz.c
msgid "overflow converting long int to machine word"
msgstr "overflow nagcoconvert ng long int sa machine word"

#: shared-bindings/_stage/Layer.c shared-bindings/_stage/Text.c
msgid "palette must be 32 bytes long"
msgstr "ang palette ay dapat 32 bytes ang haba"

#: shared-bindings/displayio/Palette.c
msgid "palette_index should be an int"
msgstr "palette_index ay dapat na int"

#: py/compile.c
msgid "parameter annotation must be an identifier"
msgstr "parameter annotation ay dapat na identifier"

#: py/emitinlinextensa.c
msgid "parameters must be registers in sequence a2 to a5"
msgstr "ang mga parameter ay dapat na nagrerehistro sa sequence a2 hanggang a5"

#: py/emitinlinethumb.c
msgid "parameters must be registers in sequence r0 to r3"
msgstr "ang mga parameter ay dapat na nagrerehistro sa sequence r0 hanggang r3"

#: shared-bindings/displayio/Bitmap.c
#, fuzzy
msgid "pixel coordinates out of bounds"
msgstr "wala sa sakop ang address"

#: shared-bindings/displayio/Bitmap.c
msgid "pixel value requires too many bits"
msgstr ""

#: shared-bindings/displayio/TileGrid.c
msgid "pixel_shader must be displayio.Palette or displayio.ColorConverter"
msgstr "pixel_shader ay dapat displayio.Palette o displayio.ColorConverter"

#: ports/atmel-samd/common-hal/pulseio/PulseIn.c
#: ports/nrf/common-hal/pulseio/PulseIn.c
msgid "pop from an empty PulseIn"
msgstr "pop mula sa walang laman na PulseIn"

#: py/objset.c
msgid "pop from an empty set"
msgstr "pop sa walang laman na set"

#: py/objlist.c
msgid "pop from empty list"
msgstr "pop galing sa walang laman na list"

#: py/objdict.c
msgid "popitem(): dictionary is empty"
msgstr "popitem(): dictionary ay walang laman"

#: py/objint_mpz.c
msgid "pow() 3rd argument cannot be 0"
msgstr "pow() 3rd argument ay hindi maaring 0"

#: py/objint_mpz.c
msgid "pow() with 3 arguments requires integers"
msgstr "pow() na may 3 argumento kailangan ng integers"

#: extmod/modutimeq.c
msgid "queue overflow"
msgstr "puno na ang pila (overflow)"

#: shared-bindings/_pixelbuf/PixelBuf.c
msgid "rawbuf is not the same size as buf"
msgstr ""

#: shared-bindings/_pixelbuf/__init__.c
#, fuzzy
msgid "readonly attribute"
msgstr "hindi mabasa ang attribute"

#: py/builtinimport.c
msgid "relative import"
msgstr "relative import"

#: py/obj.c
#, c-format
msgid "requested length %d but object has length %d"
msgstr "hiniling ang haba %d ngunit may haba ang object na %d"

#: py/compile.c
msgid "return annotation must be an identifier"
msgstr "return annotation ay dapat na identifier"

#: py/emitnative.c
msgid "return expected '%q' but got '%q'"
msgstr "return umasa ng '%q' pero ang nakuha ay ‘%q’"

#: shared-module/displayio/Bitmap.c
msgid "row must be packed and word aligned"
msgstr "row ay dapat packed at ang word nakahanay"

#: py/objstr.c
msgid "rsplit(None,n)"
msgstr "rsplit(None,n)"

#: shared-bindings/audioio/RawSample.c
msgid ""
"sample_source buffer must be a bytearray or array of type 'h', 'H', 'b' or "
"'B'"
msgstr ""
"ang sample_source buffer ay dapat na isang bytearray o array ng uri na 'h', "
"'H', 'b' o'B'"

#: ports/atmel-samd/common-hal/audiobusio/PDMIn.c
msgid "sampling rate out of range"
msgstr "pagpili ng rate wala sa sakop"

#: py/modmicropython.c
msgid "schedule stack full"
msgstr "puno na ang schedule stack"

#: lib/utils/pyexec.c py/builtinimport.c
msgid "script compilation not supported"
msgstr "script kompilasyon hindi supportado"

#: shared-bindings/bleio/Peripheral.c
msgid "services includes an object that is not a Service"
msgstr ""

#: py/objstr.c
msgid "sign not allowed in string format specifier"
msgstr "sign hindi maaring string format specifier"

#: py/objstr.c
msgid "sign not allowed with integer format specifier 'c'"
msgstr "sign hindi maari sa integer format specifier 'c'"

#: py/objstr.c
msgid "single '}' encountered in format string"
msgstr "isang '}' nasalubong sa format string"

#: shared-bindings/time/__init__.c
msgid "sleep length must be non-negative"
msgstr "sleep length ay dapat hindi negatibo"

#: py/objslice.c py/sequence.c
msgid "slice step cannot be zero"
msgstr "slice step ay hindi puedeng 0"

#: py/objint.c py/sequence.c
msgid "small int overflow"
msgstr "small int overflow"

#: main.c
msgid "soft reboot\n"
msgstr "malambot na reboot\n"

#: py/objstr.c
msgid "start/end indices"
msgstr "start/end indeks"

#: shared-bindings/displayio/Shape.c
#, fuzzy
msgid "start_x should be an int"
msgstr "y ay dapat int"

#: shared-bindings/random/__init__.c
msgid "step must be non-zero"
msgstr "step ay dapat hindi zero"

#: shared-bindings/busio/UART.c
msgid "stop must be 1 or 2"
msgstr "stop dapat 1 o 2"

#: shared-bindings/random/__init__.c
msgid "stop not reachable from start"
msgstr "stop hindi maabot sa simula"

#: py/stream.c
msgid "stream operation not supported"
msgstr "stream operation hindi sinusuportahan"

#: py/objstrunicode.c
msgid "string index out of range"
msgstr "indeks ng string wala sa sakop"

#: py/objstrunicode.c
#, c-format
msgid "string indices must be integers, not %s"
msgstr "ang indeks ng string ay dapat na integer, hindi %s"

#: py/stream.c
msgid "string not supported; use bytes or bytearray"
msgstr "string hindi supportado; gumamit ng bytes o kaya bytearray"

#: extmod/moductypes.c
msgid "struct: cannot index"
msgstr "struct: hindi ma-index"

#: extmod/moductypes.c
msgid "struct: index out of range"
msgstr "struct: index hindi maabot"

#: extmod/moductypes.c
msgid "struct: no fields"
msgstr "struct: walang fields"

#: py/objstr.c
msgid "substring not found"
msgstr "substring hindi nahanap"

#: py/compile.c
msgid "super() can't find self"
msgstr "super() hindi mahanap ang sarili"

#: extmod/modujson.c
msgid "syntax error in JSON"
msgstr "sintaks error sa JSON"

#: extmod/moductypes.c
msgid "syntax error in uctypes descriptor"
msgstr "may pagkakamali sa sintaks sa uctypes descriptor"

#: shared-bindings/touchio/TouchIn.c
msgid "threshold must be in the range 0-65536"
msgstr "ang threshold ay dapat sa range 0-65536"

#: shared-bindings/displayio/TileGrid.c
msgid "tile index out of bounds"
msgstr ""

#: shared-bindings/time/__init__.c
msgid "time.struct_time() takes a 9-sequence"
msgstr "time.struct_time() kumukuha ng 9-sequence"

#: shared-bindings/time/__init__.c
msgid "time.struct_time() takes exactly 1 argument"
msgstr "time.struct_time() kumukuha ng 1 argument"

#: shared-bindings/busio/UART.c
msgid "timeout >100 (units are now seconds, not msecs)"
msgstr "timeout >100 (units ay seconds, hindi na msecs)"

#: shared-bindings/bleio/CharacteristicBuffer.c
#, fuzzy
msgid "timeout must be >= 0.0"
msgstr "bits ay dapat walo (8)"

#: shared-bindings/time/__init__.c
msgid "timestamp out of range for platform time_t"
msgstr "wala sa sakop ng timestamp ang platform time_t"

#: shared-bindings/gamepad/GamePad.c
msgid "too many arguments"
msgstr "masyadong maraming argumento"

#: shared-module/struct/__init__.c
msgid "too many arguments provided with the given format"
msgstr "masyadong maraming mga argumento na ibinigay sa ibinigay na format"

#: py/runtime.c
#, c-format
msgid "too many values to unpack (expected %d)"
msgstr "masyadong maraming values para i-unpact (umaasa ng %d)"

#: py/objstr.c
msgid "tuple index out of range"
msgstr "indeks ng tuple wala sa sakop"

#: py/obj.c
msgid "tuple/list has wrong length"
msgstr "mali ang haba ng tuple/list"

#: shared-bindings/_pixelbuf/PixelBuf.c
msgid "tuple/list required on RHS"
msgstr ""

#: ports/atmel-samd/common-hal/busio/UART.c ports/nrf/common-hal/busio/UART.c
msgid "tx and rx cannot both be None"
msgstr "tx at rx hindi pwedeng parehas na None"

#: py/objtype.c
msgid "type '%q' is not an acceptable base type"
msgstr "hindi maari ang type na '%q' para sa base type"

#: py/objtype.c
msgid "type is not an acceptable base type"
msgstr "hindi puede ang type para sa base type"

#: py/runtime.c
msgid "type object '%q' has no attribute '%q'"
msgstr "type object '%q' ay walang attribute '%q'"

#: py/objtype.c
msgid "type takes 1 or 3 arguments"
msgstr "type kumuhuha ng 1 o 3 arguments"

#: py/objint_longlong.c
msgid "ulonglong too large"
msgstr "ulonglong masyadong malaki"

#: py/emitnative.c
msgid "unary op %q not implemented"
msgstr "unary op %q hindi implemented"

#: py/parse.c
msgid "unexpected indent"
msgstr "hindi inaasahang indent"

#: py/bc.c
msgid "unexpected keyword argument"
msgstr "hindi inaasahang argumento ng keyword"

#: py/bc.c py/objnamedtuple.c
msgid "unexpected keyword argument '%q'"
msgstr "hindi inaasahang argumento ng keyword na '%q'"

#: py/lexer.c
msgid "unicode name escapes"
msgstr "unicode name escapes"

#: py/parse.c
msgid "unindent does not match any outer indentation level"
msgstr "unindent hindi tugma sa indentation level sa labas"

#: py/objstr.c
#, c-format
msgid "unknown conversion specifier %c"
msgstr "hindi alam ang conversion specifier na %c"

#: py/objstr.c
#, c-format
msgid "unknown format code '%c' for object of type '%s'"
msgstr "hindi alam ang format code '%c' para sa object na ang type ay '%s'"

#: py/objstr.c
#, c-format
msgid "unknown format code '%c' for object of type 'float'"
msgstr "hindi alam ang format code '%c' sa object na ang type ay 'float'"

#: py/objstr.c
#, c-format
msgid "unknown format code '%c' for object of type 'str'"
msgstr "hindi alam ang format ng code na '%c' para sa object ng type ay 'str'"

#: py/compile.c
msgid "unknown type"
msgstr "hindi malaman ang type (unknown type)"

#: py/emitnative.c
msgid "unknown type '%q'"
msgstr "hindi malaman ang type '%q'"

#: py/objstr.c
msgid "unmatched '{' in format"
msgstr "hindi tugma ang '{' sa format"

#: py/objtype.c py/runtime.c
msgid "unreadable attribute"
msgstr "hindi mabasa ang attribute"

#: py/emitinlinethumb.c
#, c-format
msgid "unsupported Thumb instruction '%s' with %d arguments"
msgstr "hindi sinusuportahan ang thumb instruktion '%s' sa %d argumento"

#: py/emitinlinextensa.c
#, c-format
msgid "unsupported Xtensa instruction '%s' with %d arguments"
msgstr "hindi sinusuportahan ang instruction ng Xtensa '%s' sa %d argumento"

#: shared-bindings/displayio/TileGrid.c
msgid "unsupported bitmap type"
msgstr "Hindi supportadong tipo ng bitmap"

#: py/objstr.c
#, c-format
msgid "unsupported format character '%c' (0x%x) at index %d"
msgstr "hindi sinusuportahan ang format character na '%c' (0x%x) sa index %d"

#: py/runtime.c
msgid "unsupported type for %q: '%s'"
msgstr "hindi sinusuportahang type para sa %q: '%s'"

#: py/runtime.c
msgid "unsupported type for operator"
msgstr "hindi sinusuportahang type para sa operator"

#: py/runtime.c
msgid "unsupported types for %q: '%s', '%s'"
msgstr "hindi sinusuportahang type para sa %q: '%s', '%s'"

#: shared-bindings/displayio/Bitmap.c
msgid "value_count must be > 0"
msgstr ""

#: shared-bindings/_pixelbuf/PixelBuf.c
msgid "write_args must be a list, tuple, or None"
msgstr ""

#: py/objstr.c
msgid "wrong number of arguments"
msgstr "mali ang bilang ng argumento"

#: py/runtime.c
msgid "wrong number of values to unpack"
msgstr "maling number ng value na i-unpack"

#: shared-module/displayio/Shape.c
#, fuzzy
msgid "x value out of bounds"
msgstr "wala sa sakop ang address"

#: shared-bindings/displayio/Shape.c
msgid "y should be an int"
msgstr "y ay dapat int"

#: shared-module/displayio/Shape.c
#, fuzzy
msgid "y value out of bounds"
msgstr "wala sa sakop ang address"

#: py/objrange.c
msgid "zero step"
msgstr "zero step"

#~ msgid "AP required"
#~ msgstr "AP kailangan"

#~ msgid "C-level assert"
#~ msgstr "C-level assert"

#~ msgid "Cannot connect to AP"
#~ msgstr "Hindi maka connect sa AP"

#~ msgid "Cannot disconnect from AP"
#~ msgstr "Hindi ma disconnect sa AP"

#~ msgid "Cannot set STA config"
#~ msgstr "Hindi ma-set ang STA Config"

#~ msgid "Cannot update i/f status"
#~ msgstr "Hindi ma-update i/f status"

#~ msgid "Don't know how to pass object to native function"
#~ msgstr "Hindi alam ipasa ang object sa native function"

#~ msgid "ESP8226 does not support safe mode."
#~ msgstr "Walang safemode support ang ESP8266."

#~ msgid "ESP8266 does not support pull down."
#~ msgstr "Walang pull down support ang ESP8266."

#~ msgid "Error in ffi_prep_cif"
#~ msgstr "Pagkakamali sa ffi_prep_cif"

#, fuzzy
#~ msgid "Failed to notify or indicate attribute value, err %0x04x"
#~ msgstr "Hindi mabalitaan ang attribute value, status: 0x%08lX"

#, fuzzy
#~ msgid "Failed to read attribute value, err %0x04x"
#~ msgstr "Hindi mabasa ang value ng attribute, status: 0x%08lX"

#~ msgid "Function requires lock."
#~ msgstr "Kailangan ng lock ang function."

#~ msgid "GPIO16 does not support pull up."
#~ msgstr "Walang pull down support ang GPI016."

#~ msgid "Maximum PWM frequency is %dhz."
#~ msgstr "Pinakamataas na PWM frequency ay %dhz."

#~ msgid "Minimum PWM frequency is 1hz."
#~ msgstr "Pinakamababang PWM frequency ay 1hz."

#~ msgid "Multiple PWM frequencies not supported. PWM already set to %dhz."
#~ msgstr ""
#~ "Hindi sinusuportahan ang maraming mga PWM frequency. PWM na naka-set sa "
#~ "%dhz."

#~ msgid "No PulseIn support for %q"
#~ msgstr "Walang PulseIn support sa %q"

#~ msgid "No hardware support for analog out."
#~ msgstr "Hindi supportado ng hardware ang analog out."

#~ msgid "Only Windows format, uncompressed BMP supported %d"
#~ msgstr "Tanging Windows format, uncompressed BMP lamang ang supportado %d"

#~ msgid "Only true color (24 bpp or higher) BMP supported %x"
#~ msgstr "Dapat true color (24 bpp o mas mataas) BMP lamang ang supportado %x"

#~ msgid "Only tx supported on UART1 (GPIO2)."
#~ msgstr "Tanging suportado ang TX sa UART1 (GPIO2)."

#~ msgid "PWM not supported on pin %d"
#~ msgstr "Walang PWM support sa pin %d"

#~ msgid "Pin %q does not have ADC capabilities"
#~ msgstr "Walang kakayahang ADC ang pin %q"

#~ msgid "Pin(16) doesn't support pull"
#~ msgstr "Walang pull support ang Pin(16)"

#~ msgid "Pins not valid for SPI"
#~ msgstr "Mali ang pins para sa SPI"

#~ msgid "STA must be active"
#~ msgstr "Dapat aktibo ang STA"

#~ msgid "STA required"
#~ msgstr "STA kailangan"

#~ msgid "UART(%d) does not exist"
#~ msgstr "Walang UART(%d)"

#~ msgid "UART(1) can't read"
#~ msgstr "Hindi mabasa ang UART(1)"

#~ msgid "Unable to remount filesystem"
#~ msgstr "Hindi ma-remount ang filesystem"

#~ msgid "Unknown type"
#~ msgstr "Hindi alam ang type"

#~ msgid "Use esptool to erase flash and re-upload Python instead"
#~ msgstr ""
#~ "Gamitin ang esptool upang burahin ang flash at muling i-upload ang Python"

#~ msgid "[addrinfo error %d]"
#~ msgstr "[addrinfo error %d]"

#~ msgid "buffer too long"
#~ msgstr "masyadong mahaba ng buffer"

#~ msgid "can query only one param"
#~ msgstr "maaaring i-query lamang ang isang param"

#~ msgid "can't get AP config"
#~ msgstr "hindi makuha ang AP config"

#~ msgid "can't get STA config"
#~ msgstr "hindi makuha ang STA config"

#~ msgid "can't set AP config"
#~ msgstr "hindi makuha ang AP config"

#~ msgid "can't set STA config"
#~ msgstr "hindi makuha ang STA config"

#~ msgid "either pos or kw args are allowed"
#~ msgstr "pos o kw args ang pinahihintulutan"

#~ msgid "expecting a pin"
#~ msgstr "umaasa ng isang pin"

#~ msgid "ffi_prep_closure_loc"
#~ msgstr "ffi_prep_closure_loc"

#~ msgid "flash location must be below 1MByte"
#~ msgstr "dapat na mas mababa sa 1MB ang lokasyon ng flash"

#~ msgid "frequency can only be either 80Mhz or 160MHz"
#~ msgstr "ang frequency ay dapat 80Mhz or 160MHz lamang"

#~ msgid "impossible baudrate"
#~ msgstr "impossibleng baudrate"

#~ msgid "invalid alarm"
#~ msgstr "mali ang alarm"

#~ msgid "invalid buffer length"
#~ msgstr "mali ang buffer length"

#~ msgid "invalid data bits"
#~ msgstr "mali ang data bits"

#~ msgid "invalid pin"
#~ msgstr "mali ang pin"

#~ msgid "invalid stop bits"
#~ msgstr "mali ang stop bits"

#~ msgid "len must be multiple of 4"
#~ msgstr "len ay dapat multiple ng 4"

#~ msgid "memory allocation failed, allocating %u bytes for native code"
#~ msgstr ""
#~ "nabigo ang paglalaan ng memorya, naglalaan ng %u bytes para sa native code"

#~ msgid "not a valid ADC Channel: %d"
#~ msgstr "hindi tamang ADC Channel: %d"

#~ msgid "pin does not have IRQ capabilities"
#~ msgstr "walang IRQ capabilities ang pin"

#~ msgid "position must be 2-tuple"
#~ msgstr "position ay dapat 2-tuple"

#~ msgid "scan failed"
#~ msgstr "nabigo ang pag-scan"

#~ msgid "unknown config param"
#~ msgstr "hindi alam na config param"

#~ msgid "unknown status param"
#~ msgstr "hindi alam na status param"

#~ msgid "wifi_set_ip_info() failed"
#~ msgstr "nabigo ang wifi_set_ip_info()"<|MERGE_RESOLUTION|>--- conflicted
+++ resolved
@@ -7,11 +7,7 @@
 msgstr ""
 "Project-Id-Version: \n"
 "Report-Msgid-Bugs-To: \n"
-<<<<<<< HEAD
-"POT-Creation-Date: 2019-03-27 16:28-0400\n"
-=======
 "POT-Creation-Date: 2019-03-28 14:48+1100\n"
->>>>>>> a30bbe62
 "PO-Revision-Date: 2018-12-20 22:15-0800\n"
 "Last-Translator: Timothy <me@timothygarcia.ca>\n"
 "Language-Team: fil\n"
@@ -56,10 +52,6 @@
 msgid "%q indices must be integers, not %s"
 msgstr "%q indeks ay dapat integers, hindi %s"
 
-<<<<<<< HEAD
-#: shared-bindings/displayio/Shape.c shared-bindings/displayio/Group.c
-=======
->>>>>>> a30bbe62
 #: shared-bindings/bleio/CharacteristicBuffer.c
 #: shared-bindings/displayio/Shape.c shared-bindings/displayio/Group.c
 #, fuzzy
@@ -263,11 +255,6 @@
 msgid "All timers for this pin are in use"
 msgstr "Lahat ng timers para sa pin na ito ay ginagamit"
 
-<<<<<<< HEAD
-#: ports/atmel-samd/common-hal/pulseio/PulseOut.c
-#: ports/atmel-samd/common-hal/frequencyio/FrequencyIn.c
-=======
->>>>>>> a30bbe62
 #: ports/atmel-samd/common-hal/audioio/AudioOut.c
 #: ports/atmel-samd/common-hal/pulseio/PulseOut.c
 #: ports/atmel-samd/common-hal/frequencyio/FrequencyIn.c
@@ -341,7 +328,7 @@
 msgid "Buffer incorrect size. Should be %d bytes."
 msgstr "Mali ang size ng buffer. Dapat %d bytes."
 
-#: shared-bindings/busio/I2C.c shared-bindings/bitbangio/I2C.c
+#: shared-bindings/bitbangio/I2C.c shared-bindings/busio/I2C.c
 msgid "Buffer must be at least length 1"
 msgstr "Buffer dapat ay hindi baba sa 1 na haba"
 
@@ -381,11 +368,7 @@
 msgid "Can't connect in Peripheral mode"
 msgstr "Hindi maconnect sa Peripheral mode"
 
-<<<<<<< HEAD
-#: shared-bindings/pulseio/PulseIn.c shared-bindings/displayio/Bitmap.c
-=======
 #: shared-bindings/displayio/Bitmap.c shared-bindings/pulseio/PulseIn.c
->>>>>>> a30bbe62
 msgid "Cannot delete values"
 msgstr "Hindi mabura ang values"
 
@@ -467,7 +450,7 @@
 msgid "Column entry must be digitalio.DigitalInOut"
 msgstr ""
 
-#: shared-bindings/displayio/ParallelBus.c shared-bindings/displayio/FourWire.c
+#: shared-bindings/displayio/FourWire.c shared-bindings/displayio/ParallelBus.c
 #, fuzzy
 msgid "Command must be an int between 0 and 255"
 msgstr "Sa gitna ng 0 o 255 dapat ang bytes."
@@ -507,8 +490,8 @@
 msgid "Data chunk must follow fmt chunk"
 msgstr "Dapat sunurin ng Data chunk ang fmt chunk"
 
+#: ports/nrf/common-hal/bleio/Broadcaster.c
 #: ports/nrf/common-hal/bleio/Peripheral.c
-#: ports/nrf/common-hal/bleio/Broadcaster.c
 #, fuzzy
 msgid "Data too large for advertisement packet"
 msgstr "Hindi makasya ang data sa loob ng advertisement packet"
@@ -540,13 +523,8 @@
 msgid "Error in regex"
 msgstr "May pagkakamali sa REGEX"
 
-<<<<<<< HEAD
-#: shared-bindings/microcontroller/Pin.c shared-bindings/pulseio/PulseOut.c
-#: shared-bindings/neopixel_write/__init__.c
-=======
 #: shared-bindings/microcontroller/Pin.c
 #: shared-bindings/neopixel_write/__init__.c shared-bindings/pulseio/PulseOut.c
->>>>>>> a30bbe62
 #: shared-bindings/terminalio/Terminal.c
 msgid "Expected a %q"
 msgstr "Umasa ng %q"
@@ -682,8 +660,8 @@
 msgid "Failed to start advertising"
 msgstr "Hindi masimulaan ang advertisement, status: 0x%08lX"
 
+#: ports/nrf/common-hal/bleio/Broadcaster.c
 #: ports/nrf/common-hal/bleio/Peripheral.c
-#: ports/nrf/common-hal/bleio/Broadcaster.c
 #, fuzzy, c-format
 msgid "Failed to start advertising, err 0x%04x"
 msgstr "Hindi masimulaan ang advertisement, status: 0x%08lX"
@@ -703,8 +681,8 @@
 msgid "Failed to stop advertising"
 msgstr "Hindi mahinto ang advertisement, status: 0x%08lX"
 
+#: ports/nrf/common-hal/bleio/Broadcaster.c
 #: ports/nrf/common-hal/bleio/Peripheral.c
-#: ports/nrf/common-hal/bleio/Broadcaster.c
 #, fuzzy, c-format
 msgid "Failed to stop advertising, err 0x%04x"
 msgstr "Hindi mahinto ang advertisement, status: 0x%08lX"
@@ -745,13 +723,8 @@
 msgid "Frequency captured is above capability. Capture Paused."
 msgstr ""
 
-<<<<<<< HEAD
-#: shared-bindings/busio/I2C.c shared-bindings/busio/SPI.c
-#: shared-bindings/bitbangio/I2C.c shared-bindings/bitbangio/SPI.c
-=======
 #: shared-bindings/bitbangio/I2C.c shared-bindings/bitbangio/SPI.c
 #: shared-bindings/busio/SPI.c shared-bindings/busio/I2C.c
->>>>>>> a30bbe62
 msgid "Function requires lock"
 msgstr "Function nangangailangan ng lock"
 
@@ -833,16 +806,16 @@
 msgid "Invalid format chunk size"
 msgstr "Mali ang format ng chunk size"
 
-#: shared-bindings/busio/SPI.c shared-bindings/bitbangio/SPI.c
+#: shared-bindings/bitbangio/SPI.c shared-bindings/busio/SPI.c
 msgid "Invalid number of bits"
 msgstr "Mali ang bilang ng bits"
 
-#: shared-bindings/busio/SPI.c shared-bindings/bitbangio/SPI.c
+#: shared-bindings/bitbangio/SPI.c shared-bindings/busio/SPI.c
 msgid "Invalid phase"
 msgstr "Mali ang phase"
 
+#: ports/atmel-samd/common-hal/audioio/AudioOut.c
 #: ports/atmel-samd/common-hal/touchio/TouchIn.c
-#: ports/atmel-samd/common-hal/audioio/AudioOut.c
 #: shared-bindings/pulseio/PWMOut.c
 msgid "Invalid pin"
 msgstr "Mali ang pin"
@@ -856,19 +829,14 @@
 msgstr "Mali ang pin para sa kanang channel"
 
 #: ports/atmel-samd/common-hal/busio/I2C.c
-<<<<<<< HEAD
-#: ports/atmel-samd/common-hal/busio/SPI.c
-#: ports/atmel-samd/common-hal/busio/UART.c
-=======
 #: ports/atmel-samd/common-hal/busio/UART.c
 #: ports/atmel-samd/common-hal/busio/SPI.c
->>>>>>> a30bbe62
 #: ports/atmel-samd/common-hal/i2cslave/I2CSlave.c
 #: ports/nrf/common-hal/busio/I2C.c
 msgid "Invalid pins"
 msgstr "Mali ang pins"
 
-#: shared-bindings/busio/SPI.c shared-bindings/bitbangio/SPI.c
+#: shared-bindings/bitbangio/SPI.c shared-bindings/busio/SPI.c
 msgid "Invalid polarity"
 msgstr "Mali ang polarity"
 
@@ -1086,7 +1054,7 @@
 msgid "RTC calibration is not supported on this board"
 msgstr "RTC calibration ay hindi supportado ng board na ito"
 
-#: shared-bindings/time/__init__.c shared-bindings/rtc/RTC.c
+#: shared-bindings/rtc/RTC.c shared-bindings/time/__init__.c
 msgid "RTC is not supported on this board"
 msgstr "Hindi supportado ang RTC sa board na ito"
 
@@ -1150,8 +1118,8 @@
 msgid "Slice and value different lengths."
 msgstr "Slice at value iba't ibang haba."
 
-#: shared-bindings/pulseio/PulseIn.c shared-bindings/displayio/Bitmap.c
-#: shared-bindings/displayio/TileGrid.c shared-bindings/displayio/Group.c
+#: shared-bindings/displayio/Bitmap.c shared-bindings/displayio/TileGrid.c
+#: shared-bindings/displayio/Group.c shared-bindings/pulseio/PulseIn.c
 msgid "Slices not supported"
 msgstr "Hindi suportado ang Slices"
 
@@ -1241,7 +1209,7 @@
 msgid "Too many channels in sample."
 msgstr "Sobra ang channels sa sample."
 
-#: shared-bindings/displayio/ParallelBus.c shared-bindings/displayio/FourWire.c
+#: shared-bindings/displayio/FourWire.c shared-bindings/displayio/ParallelBus.c
 msgid "Too many display busses"
 msgstr ""
 
@@ -1481,7 +1449,7 @@
 msgid "buffer size must match format"
 msgstr "aarehas na haba dapat ang buffer slices"
 
-#: shared-bindings/busio/SPI.c shared-bindings/bitbangio/SPI.c
+#: shared-bindings/bitbangio/SPI.c shared-bindings/busio/SPI.c
 msgid "buffer slices must be of equal length"
 msgstr "aarehas na haba dapat ang buffer slices"
 
@@ -1775,11 +1743,7 @@
 msgid "dict update sequence has wrong length"
 msgstr "may mali sa haba ng dict update sequence"
 
-<<<<<<< HEAD
-#: py/objfloat.c py/runtime.c py/modmath.c py/objint_longlong.c py/objint_mpz.c
-=======
 #: py/modmath.c py/objfloat.c py/objint_longlong.c py/objint_mpz.c py/runtime.c
->>>>>>> a30bbe62
 #: shared-bindings/math/__init__.c
 msgid "division by zero"
 msgstr "dibisyon ng zero"
@@ -1854,11 +1818,7 @@
 msgid "extra positional arguments given"
 msgstr "dagdag na positional argument na ibinigay"
 
-<<<<<<< HEAD
-#: shared-bindings/displayio/OnDiskBitmap.c shared-bindings/audioio/WaveFile.c
-=======
 #: shared-bindings/audioio/WaveFile.c shared-bindings/displayio/OnDiskBitmap.c
->>>>>>> a30bbe62
 msgid "file must be a file opened in byte mode"
 msgstr "file ay dapat buksan sa byte mode"
 
@@ -2032,11 +1992,7 @@
 msgid "invalid step"
 msgstr "mali ang step"
 
-<<<<<<< HEAD
-#: py/parse.c py/compile.c
-=======
 #: py/compile.c py/parse.c
->>>>>>> a30bbe62
 msgid "invalid syntax"
 msgstr "mali ang sintaks"
 
@@ -2184,11 +2140,7 @@
 msgid "need more than %d values to unpack"
 msgstr "kailangan ng higit sa %d na halaga upang i-unpack"
 
-<<<<<<< HEAD
-#: py/runtime.c py/objint_longlong.c py/objint_mpz.c
-=======
 #: py/objint_longlong.c py/objint_mpz.c py/runtime.c
->>>>>>> a30bbe62
 msgid "negative power with no float support"
 msgstr "negatibong power na walang float support"
 
@@ -2299,11 +2251,7 @@
 msgid "offset out of bounds"
 msgstr "wala sa sakop ang address"
 
-<<<<<<< HEAD
-#: py/objstr.c py/objarray.c py/objstrunicode.c py/objtuple.c
-=======
 #: py/objarray.c py/objstr.c py/objstrunicode.c py/objtuple.c
->>>>>>> a30bbe62
 #: shared-bindings/nvm/ByteArray.c
 msgid "only slices with step=1 (aka None) are supported"
 msgstr "ang mga slices lamang na may hakbang = 1 (aka None) ang sinusuportahan"
