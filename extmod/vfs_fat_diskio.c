/*
 * This file is part of the Micro Python project, http://micropython.org/
 *
 * Original template for this file comes from:
 * Low level disk I/O module skeleton for FatFs, (C)ChaN, 2013
 *
 * The MIT License (MIT)
 *
 * Copyright (c) 2013, 2014 Damien P. George
 *
 * Permission is hereby granted, free of charge, to any person obtaining a copy
 * of this software and associated documentation files (the "Software"), to deal
 * in the Software without restriction, including without limitation the rights
 * to use, copy, modify, merge, publish, distribute, sublicense, and/or sell
 * copies of the Software, and to permit persons to whom the Software is
 * furnished to do so, subject to the following conditions:
 *
 * The above copyright notice and this permission notice shall be included in
 * all copies or substantial portions of the Software.
 *
 * THE SOFTWARE IS PROVIDED "AS IS", WITHOUT WARRANTY OF ANY KIND, EXPRESS OR
 * IMPLIED, INCLUDING BUT NOT LIMITED TO THE WARRANTIES OF MERCHANTABILITY,
 * FITNESS FOR A PARTICULAR PURPOSE AND NONINFRINGEMENT. IN NO EVENT SHALL THE
 * AUTHORS OR COPYRIGHT HOLDERS BE LIABLE FOR ANY CLAIM, DAMAGES OR OTHER
 * LIABILITY, WHETHER IN AN ACTION OF CONTRACT, TORT OR OTHERWISE, ARISING FROM,
 * OUT OF OR IN CONNECTION WITH THE SOFTWARE OR THE USE OR OTHER DEALINGS IN
 * THE SOFTWARE.
 */

#include "py/mpconfig.h"
#if MICROPY_VFS

#include <stdint.h>
#include <stdio.h>

#include "py/mphal.h"

#include "py/runtime.h"
#include "lib/oofatfs/ff.h"
#include "lib/oofatfs/diskio.h"
#include "extmod/vfs_fat.h"

#if _MAX_SS == _MIN_SS
#define SECSIZE(fs) (_MIN_SS)
#else
#define SECSIZE(fs) ((fs)->ssize)
#endif

typedef void *bdev_t;
STATIC fs_user_mount_t *disk_get_device(void *bdev) {
    return (fs_user_mount_t*)bdev;
}

/*-----------------------------------------------------------------------*/
/* Initialize a Drive                                                    */
/*-----------------------------------------------------------------------*/

STATIC
DSTATUS disk_initialize (
    bdev_t pdrv              /* Physical drive nmuber (0..) */
)
{
    fs_user_mount_t *vfs = disk_get_device(pdrv);
    if (vfs == NULL) {
        return STA_NOINIT;
    }

    if (vfs->flags & FSUSER_HAVE_IOCTL) {
        // new protocol with ioctl; call ioctl(INIT, 0)
        vfs->u.ioctl[2] = MP_OBJ_NEW_SMALL_INT(BP_IOCTL_INIT);
        vfs->u.ioctl[3] = MP_OBJ_NEW_SMALL_INT(0); // unused
        mp_obj_t ret = mp_call_method_n_kw(2, 0, vfs->u.ioctl);
        if (ret != mp_const_none && MP_OBJ_SMALL_INT_VALUE(ret) != 0) {
            // error initialising
            return STA_NOINIT;
        }
    }

    if (vfs->writeblocks[0] == MP_OBJ_NULL) {
        return STA_PROTECT;
    } else {
        return 0;
    }
}

/*-----------------------------------------------------------------------*/
/* Get Disk Status                                                       */
/*-----------------------------------------------------------------------*/

STATIC
DSTATUS disk_status (
<<<<<<< HEAD
    BYTE pdrv        /* Physical drive number (0..) */
=======
    bdev_t pdrv      /* Physical drive nmuber (0..) */
>>>>>>> c1ffac99
)
{
    fs_user_mount_t *vfs = disk_get_device(pdrv);
    if (vfs == NULL) {
        return STA_NOINIT;
    }

    // This is used to determine the writeability of the disk from MicroPython.
    // So, if its USB writeable we make it read-only from MicroPython.
    if (vfs->writeblocks[0] == MP_OBJ_NULL ||
        (vfs->flags & FSUSER_USB_WRITEABLE) != 0) {
        return STA_PROTECT;
    } else {
        return 0;
    }
}

/*-----------------------------------------------------------------------*/
/* Read Sector(s)                                                        */
/*-----------------------------------------------------------------------*/

DRESULT disk_read (
<<<<<<< HEAD
    BYTE pdrv,        /* Physical drive number (0..) */
=======
    bdev_t pdrv,      /* Physical drive nmuber (0..) */
>>>>>>> c1ffac99
    BYTE *buff,        /* Data buffer to store read data */
    DWORD sector,    /* Sector address (LBA) */
    UINT count        /* Number of sectors to read (1..128) */
)
{
    fs_user_mount_t *vfs = disk_get_device(pdrv);
    if (vfs == NULL) {
        return RES_PARERR;
    }

    if (vfs->flags & FSUSER_NATIVE) {
        mp_uint_t (*f)(uint8_t*, uint32_t, uint32_t) = (void*)(uintptr_t)vfs->readblocks[2];
        if (f(buff, sector, count) != 0) {
            return RES_ERROR;
        }
    } else {
        vfs->readblocks[2] = MP_OBJ_NEW_SMALL_INT(sector);
        vfs->readblocks[3] = mp_obj_new_bytearray_by_ref(count * SECSIZE(&vfs->fatfs), buff);
        mp_call_method_n_kw(2, 0, vfs->readblocks);
        // TODO handle error return
    }

    return RES_OK;
}

/*-----------------------------------------------------------------------*/
/* Write Sector(s)                                                       */
/*-----------------------------------------------------------------------*/

DRESULT disk_write (
    bdev_t pdrv,          /* Physical drive nmuber (0..) */
    const BYTE *buff,    /* Data to be written */
    DWORD sector,        /* Sector address (LBA) */
    UINT count            /* Number of sectors to write (1..128) */
)
{
    fs_user_mount_t *vfs = disk_get_device(pdrv);
    if (vfs == NULL) {
        return RES_PARERR;
    }

    if (vfs->writeblocks[0] == MP_OBJ_NULL) {
        // read-only block device
        return RES_WRPRT;
    }

    if (vfs->flags & FSUSER_NATIVE) {
        mp_uint_t (*f)(const uint8_t*, uint32_t, uint32_t) = (void*)(uintptr_t)vfs->writeblocks[2];
        if (f(buff, sector, count) != 0) {
            return RES_ERROR;
        }
    } else {
        vfs->writeblocks[2] = MP_OBJ_NEW_SMALL_INT(sector);
        vfs->writeblocks[3] = mp_obj_new_bytearray_by_ref(count * SECSIZE(&vfs->fatfs), (void*)buff);
        mp_call_method_n_kw(2, 0, vfs->writeblocks);
        // TODO handle error return
    }

    return RES_OK;
}


/*-----------------------------------------------------------------------*/
/* Miscellaneous Functions                                               */
/*-----------------------------------------------------------------------*/

DRESULT disk_ioctl (
    bdev_t pdrv,      /* Physical drive nmuber (0..) */
    BYTE cmd,        /* Control code */
    void *buff        /* Buffer to send/receive control data */
)
{
    fs_user_mount_t *vfs = disk_get_device(pdrv);
    if (vfs == NULL) {
        return RES_PARERR;
    }

    if (vfs->flags & FSUSER_HAVE_IOCTL) {
        // new protocol with ioctl
        switch (cmd) {
            case CTRL_SYNC:
                vfs->u.ioctl[2] = MP_OBJ_NEW_SMALL_INT(BP_IOCTL_SYNC);
                vfs->u.ioctl[3] = MP_OBJ_NEW_SMALL_INT(0); // unused
                mp_call_method_n_kw(2, 0, vfs->u.ioctl);
                return RES_OK;

            case GET_SECTOR_COUNT: {
                vfs->u.ioctl[2] = MP_OBJ_NEW_SMALL_INT(BP_IOCTL_SEC_COUNT);
                vfs->u.ioctl[3] = MP_OBJ_NEW_SMALL_INT(0); // unused
                mp_obj_t ret = mp_call_method_n_kw(2, 0, vfs->u.ioctl);
                *((DWORD*)buff) = mp_obj_get_int(ret);
                return RES_OK;
            }

            case GET_SECTOR_SIZE: {
                vfs->u.ioctl[2] = MP_OBJ_NEW_SMALL_INT(BP_IOCTL_SEC_SIZE);
                vfs->u.ioctl[3] = MP_OBJ_NEW_SMALL_INT(0); // unused
                mp_obj_t ret = mp_call_method_n_kw(2, 0, vfs->u.ioctl);
                if (ret == mp_const_none) {
                    // Default sector size
                    *((WORD*)buff) = 512;
                } else {
                    *((WORD*)buff) = mp_obj_get_int(ret);
                }
                #if _MAX_SS != _MIN_SS
                // need to store ssize because we use it in disk_read/disk_write
                vfs->fatfs.ssize = *((WORD*)buff);
                #endif
                return RES_OK;
            }

            case GET_BLOCK_SIZE:
                *((DWORD*)buff) = 1; // erase block size in units of sector size
                return RES_OK;

            case IOCTL_INIT:
                *((DSTATUS*)buff) = disk_initialize(pdrv);
                return RES_OK;

            case IOCTL_STATUS:
                *((DSTATUS*)buff) = disk_status(pdrv);
                return RES_OK;

            default:
                return RES_PARERR;
        }
    } else {
        // old protocol with sync and count
        switch (cmd) {
            case CTRL_SYNC:
                if (vfs->u.old.sync[0] != MP_OBJ_NULL) {
                    mp_call_method_n_kw(0, 0, vfs->u.old.sync);
                }
                return RES_OK;

            case GET_SECTOR_COUNT: {
                mp_obj_t ret = mp_call_method_n_kw(0, 0, vfs->u.old.count);
                *((DWORD*)buff) = mp_obj_get_int(ret);
                return RES_OK;
            }

            case GET_SECTOR_SIZE:
                *((WORD*)buff) = 512; // old protocol had fixed sector size
                #if _MAX_SS != _MIN_SS
                // need to store ssize because we use it in disk_read/disk_write
                vfs->fatfs.ssize = 512;
                #endif
                return RES_OK;

            case GET_BLOCK_SIZE:
                *((DWORD*)buff) = 1; // erase block size in units of sector size
                return RES_OK;

            case IOCTL_INIT:
                *((DSTATUS*)buff) = disk_initialize(pdrv);
                return RES_OK;

            case IOCTL_STATUS:
                *((DSTATUS*)buff) = disk_status(pdrv);
                return RES_OK;

            default:
                return RES_PARERR;
        }
    }
}

#endif // MICROPY_VFS<|MERGE_RESOLUTION|>--- conflicted
+++ resolved
@@ -89,11 +89,7 @@
 
 STATIC
 DSTATUS disk_status (
-<<<<<<< HEAD
-    BYTE pdrv        /* Physical drive number (0..) */
-=======
     bdev_t pdrv      /* Physical drive nmuber (0..) */
->>>>>>> c1ffac99
 )
 {
     fs_user_mount_t *vfs = disk_get_device(pdrv);
@@ -116,11 +112,7 @@
 /*-----------------------------------------------------------------------*/
 
 DRESULT disk_read (
-<<<<<<< HEAD
-    BYTE pdrv,        /* Physical drive number (0..) */
-=======
     bdev_t pdrv,      /* Physical drive nmuber (0..) */
->>>>>>> c1ffac99
     BYTE *buff,        /* Data buffer to store read data */
     DWORD sector,    /* Sector address (LBA) */
     UINT count        /* Number of sectors to read (1..128) */
